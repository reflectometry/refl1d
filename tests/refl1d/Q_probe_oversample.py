import matplotlib.pyplot as plt
<<<<<<< HEAD
# import matplotlib.lines as mlines
# %matplotlib notebook

from refl1d.models import QProbe, Slab, SLD, Experiment

=======
import numpy as np

# %matplotlib notebook
import refl1d
from refl1d.names import *
>>>>>>> 0055e50a

q = np.logspace(np.log10(0.005), np.log10(0.2), num=150)
dq = 0.02 * q / 2.35
probe = QProbe(q, dq)

sample = Slab(material=SLD(name="Si", rho=2.07), interface=0.3)
sample = sample | Slab(material=SLD(name="SiOx", rho=3.2), thickness=15, interface=0.8)
sample = sample | Slab(material=SLD(name="hPS", rho=1.4), thickness=1100, interface=25)
sample = sample | Slab(material=SLD(name="dPS", rho=6), thickness=500, interface=4)
sample = sample | Slab(material=SLD(name="air", rho=0))

expt = Experiment(probe=probe, sample=sample)

q1, r1 = expt.reflectivity()
probe.oversample(5)
expt.update()
q2, r2 = expt.reflectivity()
probe.oversample(10)
expt.update()
q3, r3 = expt.reflectivity()
probe.critical_edge()
expt.update()
q4, r4 = expt.reflectivity()

ax = plt.figure()
plt.plot(q1, r1, label="150 Q points")
plt.plot(q2, r2 * 2, label="oversample=5")
plt.plot(q3, r3 * 4, label="oversample=10")
plt.plot(q4, r4 * 8, label="critical edge")
plt.gca().legend()
plt.xlabel(r"Q [$1/\AA$]")
plt.ylabel("R")
plt.xscale("log")
plt.yscale("log")

plt.show()<|MERGE_RESOLUTION|>--- conflicted
+++ resolved
@@ -1,17 +1,10 @@
 import matplotlib.pyplot as plt
-<<<<<<< HEAD
+import numpy as np
+
 # import matplotlib.lines as mlines
 # %matplotlib notebook
 
-from refl1d.models import QProbe, Slab, SLD, Experiment
-
-=======
-import numpy as np
-
-# %matplotlib notebook
-import refl1d
-from refl1d.names import *
->>>>>>> 0055e50a
+from refl1d.models import SLD, Experiment, QProbe, Slab
 
 q = np.logspace(np.log10(0.005), np.log10(0.2), num=150)
 dq = 0.02 * q / 2.35
