--- conflicted
+++ resolved
@@ -12,11 +12,7 @@
     >>> from refl1d.models.sample.layers import Slab
 
 The most common imports have been gathered together in refl1d.models.  This
-<<<<<<< HEAD
-allows you to use names like :class:`Slab <refl1d.model.Slab>` directly::
-=======
 allows you to use names like :class:`Slab <refl1d.models.sample.layers.Slab>` directly::
->>>>>>> d1123efb
 
     >>> from refl1d.models import *
     >>> s = Slab(silicon, thickness=100, interface=10)
