--- conflicted
+++ resolved
@@ -43,11 +43,7 @@
 # Here's the new loader.  Much simplified since the reduction computes the
 # appropriate $\Delta Q$ for the data points, and we don't need to specify
 # the slit openings and distances for the data set.  The options to the
-<<<<<<< HEAD
-# :func:`refl1d.readers.load4` function allow you to override things during
-=======
 # :func:`refl1d.models.probe.data_loaders.load4.load4` function allow you to override things during
->>>>>>> d1123efb
 # load, such as the sample broadening of the resolution.
 
 probe = load4("refl.txt")
