--- conflicted
+++ resolved
@@ -43,11 +43,7 @@
 .. toctree::
    :hidden:
 
-<<<<<<< HEAD
-   %(rsts)s 
-=======
    %(rsts)s
->>>>>>> 7b518b20
 **Modules defined within Refl1D**
 
 .. currentmodule:: %(package)s
@@ -86,16 +82,6 @@
 
 
 modules=[
-<<<<<<< HEAD
-#    ('__init__', 'Top level namespace'),
-    #('interface', 'Interface'),
-    ('bspline', 'Parametric B-Spline support library'), 
-    ('cheby', 'Freeform - Chebyshev'),
-    ('experiment', 'Experiment'),
-    ('freeform', 'Freeform - Parametric B-Spline'),
-    ('instrument', 'Instrument'),
-    ('magnetic', 'Magnetic Models'),
-=======
     #('__init__', 'Top level namespace'),
     #('interface', 'Interface'),
     ('abeles', 'Pure python reflectivity calculator'),
@@ -118,22 +104,11 @@
     #('interface', 'Models of interfacial roughness'),
     ('magnetic', 'Magnetic Models'),
     ('mapper', 'Parallel processing implementations'),
->>>>>>> 7b518b20
     ('material', 'Material'),
     ('materialdb', 'Materials Database'),
     ('model', 'Reflectivity Models'),
     ('mono', 'Freeform - Monotonic Spline'),
     ('ncnrdata', 'NCNR Data'),
-<<<<<<< HEAD
-    ('polymer', 'Polymer'),
-    ('probe', 'Instrument Probe'),
-    ('profile', 'Model Profile'),
-    ('reflectivity', 'Reflectivity'),
-    ('resolution', 'Resolution'),
-    ('snsdata', 'SNS Data'),
-    ('staj', 'Staj File'),
-    ('stajconvert', 'Staj File Converter'),
-=======
     ('numpyerrors', 'Decorator for function level error behaviour'),
     ('partemp', 'Parallel tempering optimizer'),
     #('plottable', 'Style-based plot definitions'),
@@ -155,7 +130,6 @@
     ('support', 'Environment support'),
     ('util','Miscellaneous functions'),
     ('wsolve','Weighted linear and polynomial solver with uncertainty'),
->>>>>>> 7b518b20
     ('mystic.parameter', 'Parameters'),
     ('mystic.bounds', 'Bounds'),
     ('mystic.formatnum', 'Format numbers'),
