import json
<<<<<<< HEAD

from pydantic_core import core_schema
from pydantic.json_schema import GenerateJsonSchema, JsonSchemaValue
from pydantic import TypeAdapter  # , ConfigDict
=======
>>>>>>> 0055e50a

from bumps.util import NumpyArray
<<<<<<< HEAD

from refl1d.models import FitProblem
=======
from pydantic_core import core_schema
from pydantic.json_schema import GenerateJsonSchema, JsonSchemaValue
from pydantic import TypeAdapter
>>>>>>> 0055e50a

NDArray = NumpyArray

NDArray = NumpyArray


class BumpsGenerateJsonSchema(GenerateJsonSchema):
    def dataclass_schema(self, schema: core_schema.DataclassSchema) -> JsonSchemaValue:
        cls = schema["cls"]
        fqn = f"{cls.__module__}.{cls.__name__}"
        print("fqn: ", fqn)
        # filter attrs with leading underscore name (same behavior as in v1)
        schema["schema"]["fields"] = [f for f in schema["schema"]["fields"] if not f["name"].startswith("_")]
        json_schema = super().dataclass_schema(schema)
        properties = json_schema.get("properties", {})
        for prop, value in properties.items():
            value.pop("title", None)
        properties.setdefault("type", {"enum": [fqn]})
        return json_schema


TA = TypeAdapter(FitProblem)
schema = TA.json_schema(schema_generator=BumpsGenerateJsonSchema)

print(json.dumps(schema, indent=2))<|MERGE_RESOLUTION|>--- conflicted
+++ resolved
@@ -1,21 +1,12 @@
 import json
-<<<<<<< HEAD
 
 from pydantic_core import core_schema
 from pydantic.json_schema import GenerateJsonSchema, JsonSchemaValue
 from pydantic import TypeAdapter  # , ConfigDict
-=======
->>>>>>> 0055e50a
 
 from bumps.util import NumpyArray
-<<<<<<< HEAD
 
 from refl1d.models import FitProblem
-=======
-from pydantic_core import core_schema
-from pydantic.json_schema import GenerateJsonSchema, JsonSchemaValue
-from pydantic import TypeAdapter
->>>>>>> 0055e50a
 
 NDArray = NumpyArray
 
