<<<<<<< HEAD
=======
# Author: Paul Kienzle
>>>>>>> cefc166b
"""
Convert staj files to Refl1D models
"""

import os

import numpy as np
from numpy import tan, cos, sqrt, radians, degrees, pi
from bumps import parameter

from .staj import MlayerModel, MlayerMagnetic, ERF_FWHM
from .model import Slab, Stack, Repeat
from .magnetism import Magnetism
from .material import SLD
from .resolution import QL2T, sigma2FWHM
from .probe import NeutronProbe, XrayProbe, PolarizedNeutronProbe


def load_mlayer(filename, fit_pmp=0, name=None, layers=None):
    """
    Load a staj file as a model.
    """
    if filename.endswith(".staj"):
        staj = MlayerModel.load(filename)
        model = mlayer_to_model(staj, name=name, layers=layers)
    else:
        sta = MlayerMagnetic.load(filename)
        model = mlayer_magnetic_to_model(sta, name=name, layers=layers)
    if fit_pmp != 0:
        fit_all(model, pmp=fit_pmp)
    return model


def save_mlayer(experiment, filename, datafile=None):
    """
    Save a model to a staj file.
    """
    staj = model_to_mlayer(experiment, datafile)
    # print staj
    staj.save(filename)


def fit_all(M, pmp=20):
    """
    Set all non-zero parameters to fitted parameters inside the model.
    """

    # Exclude unlikely fitting parameters
    exclude = set(
        (
            M.sample[0].thickness,
            M.sample[-1].thickness,
            M.sample[-1].interface,
            M.probe.back_absorption,
        )
    )
    if M.probe.intensity.value == 1:
        exclude.add(M.probe.intensity)
    if M.probe.background.value < 2e-10:
        exclude.add(M.probe.background.value)

    # Fit everything else using a range of +/- pmp %
    for p in parameter.unique(M.parameters()):
        if p in exclude:
            continue
        if p.value != 0:
            p.pmp(pmp)
        # p.fixed = False


def mlayer_to_model(staj, name=None, layers=None):
    """
    Convert a loaded staj file to a refl1d experiment.

    Returns a new experiment
    """
    from .experiment import Experiment

    sample = _mlayer_to_stack(staj, name, layers)
    probe = _load_probe(staj, name, xs="")
    return Experiment(sample=sample, probe=probe)


def _mlayer_to_stack(s, name, layers):
    """
    Return a sample stack based on the model used in the staj file.
    """
    # check pars
    if layers and len(layers) != len(s.rho):
        raise ValueError("Have %d staj layers but got %d layer names" % (len(s.rho), len(layers)))

    # prepend datafile name to layers
    if name is None:
        name = os.path.splitext(s.data_file)[0]
    if name and not name.endswith(" "):
        name += " "

    i1 = s.num_top + 1
    i2 = s.num_top + s.num_middle + 1

    # Construct slabs
    slabs = []
    for i in reversed(range(len(s.rho))):
        if layers:
            Lname = layers[len(layers) - i - 1]
        elif i == 0:
            Lname = "V"
        elif i < i1:
            Lname = "T%d" % (i)
        elif i < i2:
            Lname = "M%d" % (i - i1 + 1)
        else:
            Lname = "B%d" % (i - i2 + 1)
        slabs.append(
            Slab(
                material=SLD(rho=s.rho[i], irho=s.irho[i], name=name + Lname),
                thickness=s.thickness[i],
                interface=s.sigma_roughness[i],
            )
        )

    # Build stack
    if s.num_repeats == 0:
        stack = Stack(slabs[:i1] + slabs[i2:])
    elif s.num_repeats == 1:
        stack = Stack(slabs)
    else:
        stack = Stack(slabs[:i1] + [Repeat(Stack(slabs[i1:i2]))] + slabs[i2:])

    return stack


XS = {"A": "--", "B": "-+", "C": "+-", "D": "++", "": ""}


def _load_probe(s, name, xs):
    if name is None:
        name = os.path.splitext(s.data_file)[0]

    if s.data_file == "":
        filename = "simulated"
        Q = np.linspace(s.Qmin, s.Qmax, s.num_Q)
        R, dR = None, None
    else:
        filename = s.data_file
        Q, R, dR = np.loadtxt(s.data_file + xs).T

    # Use Q and wavelength L from the staj file to determine angle T
    L = s.wavelength
    T = QL2T(Q=Q, L=s.wavelength)

    # Refl1D uses the following for dQ:
    #
    #     (dQ/Q)^2 = (dL/L)^2 + (dT/tan(T))^2
    #
    # Given the mlayer resolution dQ, and wavelength divergence dL, we can solve the
    # above for dT such that dQ in refl1d matches dQ in mlayer.
    #
    #      dT = sqrt( tan(T)^2 * ( (dQ/Q)^2 - (dL/L)^2) ) )
    #         = sqrt( (dQ*L/4*pi*sin(T))^2*(sin(T)/cos(T))^2 - (tan(T)*dL/L)^2 )
    #         = sqrt( (dQ*L/4*pi*cos(T))^2 - (tan(T)*dL/L)^2 )
    dQ = s.FWHMresolution(Q)
    dL = s.wavelength_dispersion
    dT = degrees(sqrt((dQ * L / (4 * pi * cos(radians(T)))) ** 2 - (tan(radians(T)) * dL / L) ** 2))

    # Hack: X-ray is 1.54; anything above 2 is neutron.  Doesn't matter since
    # materials are set as SLD rather than composition.
    if s.wavelength < 2:
        probe = XrayProbe
    else:
        probe = NeutronProbe
    probe = probe(
        T=T,
        dT=dT,
        L=L,
        dL=dL,
        data=(R, dR),
        theta_offset=getattr(s, "theta_offset", 0),  # gj2 has no theta offset
        background=s.background,
        intensity=s.intensity,
        name=name,
    )
    probe.filename = filename
    # probe.oversample(n=10)
    return probe


def model_to_mlayer(model, datafile):
    """
    Return an mlayer model based on the a slab stack.

    Raises TypeError if model cannot be stored as a staj file.
    """
    stack = model.sample
    probe = model.probe

    staj = MlayerModel(roughness_steps=51)

    # Set up beam info
    if (probe.L != probe.L[0]).any():
        # Reason is that mlayer uses mu/(2 lambda) rather than irho
        raise TypeError("Mlayer only supports monochromatic sources")

    staj.set(
        wavelength=probe.L[0],
        intensity=probe.intensity.value,
        background=probe.background.value,
        theta_offset=probe.theta_offset.value,
    )
    if datafile:
        staj.data_file = os.path.basename(datafile)
    else:
        staj.Qmin, staj.Qmax = min(probe.Qo), max(probe.Qo)
        staj.num_Q = len(probe.Qo)
    staj.fit_FWHMresolution(probe.Qo, sigma2FWHM(probe.dQ))

    # Interpret slabs and repeats
    sections = []
    section = []
    repeats = 0
    for l in stack:
        if isinstance(l, Slab):
            section.append(l)
        elif isinstance(l, Repeat):
            sections.append(section)
            sections.append(l[:])
            repeats = l.repeat
            section = []
        else:
            raise TypeError("Only slabs supported")
    sections.append(section)
    if len(sections) > 3:
        raise TypeError("Only one repeated section supported")
    if len(sections) == 3:
        for l in sections[1]:
            if not isinstance(l, Slab):
                raise TypeError("Only slabs supported in repeat section")
        num_top = len(sections[2]) - 1
        num_middle = len(sections[1])
        num_bottom = len(sections[0])
        if num_top > 9 or num_middle > 9 or num_bottom > 9:
            raise TypeError("Maximum section length of 9")
        if num_top < 1 or num_middle < 1 or num_bottom < 1:
            raise TypeError("Need at least one slab per section, plus vacuum")
        staj.num_top = num_top
        staj.num_middle = num_middle
        staj.num_bottom = num_bottom
        staj.num_repeats = repeats
        slabs = []
        slabs.extend(reversed(sections[2]))
        slabs.extend(reversed(sections[1]))
        slabs.extend(reversed(sections[0]))
    else:
        # must be only one section
        slabs = list(reversed(sections[0]))
        if len(slabs) > 28:
            raise TypeError("Too many slabs (only 28 slabs allowed)")

    # Convert slabs to sld parameters
    # print "\n".join(str(s) for s in slabs)
    values = []
    for layer in slabs:
        rho, irho = layer.material.sld(probe)
        thickness = layer.thickness.value
        roughness = layer.interface.value
        values.append((rho, irho, thickness, roughness))
    vectors = [np.array(v) for v in zip(*values)]

    # If back reflectivity, reverse the layers and move the interfaces
    # from the top of the layer to the bottom.
    if probe.back_reflectivity:
        vectors = [v[::-1] for v in vectors]
        vectors[3] = np.roll(vectors[3], 1)
        staj.num_top, staj.num_bottom = staj.num_bottom, staj.num_top

    staj.rho, staj.irho, staj.thickness, staj.sigma_roughness = vectors

    # If no repeats, split the model into sections
    if len(sections) == 1:
        # If the stack is too short, add layers at the top until it is
        # tall enough.  These layers should have the same SLD as the
        # old top layer, and a thickness large enough to accommodate
        # the interface between the top layer and the second layer.
        while len(staj.rho) < 4:
            staj.rho = np.hstack((staj.rho[0], staj.rho))
            staj.irho = np.hstack((staj.irho[0], staj.irho))
            staj.thickness = np.hstack((0, 3.5 * staj.sigma_roughness[1], staj.thickness[1:]))
            staj.sigma_roughness = np.hstack((0, staj.sigma_roughness))

        staj.split_sections()

    return staj


def mlayer_magnetic_to_model(sta, name=None, layers=None):
    """
    Convert a loaded sta file to a refl1d experiment.

    Returns a new experiment
    """
    from .experiment import Experiment

    sample = _mlayer_magnetic_to_stack(sta, name, layers)
    probe = _mlayer_magnetic_to_probe(sta, name)
    return Experiment(sample=sample, probe=probe, dz=0.1)


def _mlayer_magnetic_to_stack(s, name, layers):
    """
    Return a sample stack based on the model used in the sta file.
    """
    # check pars
    if layers and len(layers) != len(s.rho):
        raise ValueError("Have %d sta layers but got %d layer names" % (len(s.rho), len(layers)))

    # prepend datafile name to layers
    if name is None:
        name = os.path.splitext(s.data_file)[0]
    if name and not name.endswith(" "):
        name += " "

    # Construct slabs
    magnetic_offset = np.cumsum(s.thickness - s.mthickness)
    slabs = []
    nlayers = len(s.rho)
    for i in range(nlayers - 1, -1, -1):
        if layers:
            Lname = layers[len(layers) - i - 1]
        elif i == 0:
            Lname = "V"
        else:
            Lname = "M%d" % i
        slab_i = Slab(
            material=SLD(rho=s.rho[i], irho=s.irho[i], name=name + Lname),
            thickness=s.thickness[i],
            interface=s.sigma_roughness[i],
        )
        if s.mrho[i] != 0.0:
            slab_i.magnetism = Magnetism(
                s.mrho[i],
                s.mtheta[i],
                interface_below=s.sigma_mroughness[i + 1] if i < nlayers - 1 else 0,
                interface_above=s.sigma_mroughness[i],
                dead_below=magnetic_offset[i + 1] if i < nlayers - 1 else 0,
                dead_above=magnetic_offset[i],
            )
        slabs.append(slab_i)

    return Stack(slabs)


def _mlayer_magnetic_to_probe(s, name):
    """
    Return a model probe based on the data used for the staj file.
    """
    if name is None:
        name = os.path.splitext(s.data_file)[0]

    active_xsec = s.active_xsec.upper()
    xs = [_load_probe(s, name, xs) if (xs in active_xsec) else None for xs in "ABCD"]
    probe = PolarizedNeutronProbe(xs, Aguide=s.guide_angle)
    # probe.oversample(n=6)
    return probe<|MERGE_RESOLUTION|>--- conflicted
+++ resolved
@@ -1,7 +1,4 @@
-<<<<<<< HEAD
-=======
 # Author: Paul Kienzle
->>>>>>> cefc166b
 """
 Convert staj files to Refl1D models
 """
@@ -12,7 +9,7 @@
 from numpy import tan, cos, sqrt, radians, degrees, pi
 from bumps import parameter
 
-from .staj import MlayerModel, MlayerMagnetic, ERF_FWHM
+from .staj import MlayerModel, MlayerMagnetic
 from .model import Slab, Stack, Repeat
 from .magnetism import Magnetism
 from .material import SLD
