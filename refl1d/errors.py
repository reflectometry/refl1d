--- conflicted
+++ resolved
@@ -149,37 +149,10 @@
         the measurement.  There will be one array returned per error sample.
     """
     # Find Q
-<<<<<<< HEAD
     Q = [_residQ(m) for m in _experiments(problem)]
 
     # Put best at slot 0, no alignment
     data = [_eval_point(problem, problem.getp())]
-=======
-    def residQ(m):
-        if m.probe.polarized:
-            return np.hstack([xs.Q for xs in m.probe.xs if xs is not None])
-        else:
-            return m.probe.Q
-    Q = dict((m, residQ(m)) for m in experiments)
-
-    profiles = dict((m, []) for m in experiments)
-    residuals = dict((m, []) for m in experiments)
-    slabs = dict((m, []) for m in experiments)
-    def record_point():
-        problem.chisq_str() # Force reflectivity recalculation
-        for m in experiments:
-            D = m.residuals()
-            residuals[m].append(D+0)
-            slabs_i = [L.thickness.value for L in m.sample[1:-1]]
-            slabs[m].append(np.array(slabs_i))
-            if m.ismagnetic:
-                z, rho, irho, rhoM, thetaM = m.magnetic_smooth_profile()
-                profiles[m].append((z+0, rho+0, irho+0, rhoM+0, thetaM+0))
-            else:
-                z, rho, irho = m.smooth_profile()
-                profiles[m].append((z+0, rho+0, irho+0))
-    record_point() # Put best at slot 0, no alignment
->>>>>>> 4445e052
     for p in points:
         data.append(_eval_point(problem, p))
 
