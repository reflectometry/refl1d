--- conflicted
+++ resolved
@@ -4,20 +4,13 @@
 # Originally written for use in a jupyter notebook
 # Adapted to act as a prototype for the profile plotting in the new GUI for refl1d
 
-<<<<<<< HEAD
 from typing import List, TypedDict
 
-from numpy import inf
-=======
-from typing import TYPE_CHECKING, List, TypedDict
-
->>>>>>> 0055e50a
 import numpy as np
 from numpy import inf
 
-from refl1d.experiment import Experiment
-
 from refl1d.models.experiment import Experiment
+
 from .colors import COLORS as MULTI_PLOT_COLORS
 
 SINGLE_PLOT_COLORS = ("black", "blue", "green", "gold")
