<script setup lang="ts">
import { computed, onMounted, ref, shallowRef } from "vue";
import type { ComputedRef } from "vue";
import type { AsyncSocket } from "bumps-webview-client/src/asyncSocket.ts";
import { v4 as uuidv4 } from "uuid";
import { dqIsFWHM } from "../app_state";
import type {
  BoundsValue,
  Magnetism,
  Parameter,
  ParameterLike,
  QProbe,
  SerializedModel,
  Slab,
  SLD,
  Stack,
} from "../model";

// const title = "Builder";
// @ts-ignore: intentionally infinite type recursion
const modelJson = shallowRef<json>({});
const showInstructions = ref(false);
const showEditQRange = ref(false);
const editQmin = ref(0);
const editQmax = ref(0.1);
const editQsteps = ref(250);
const activeModel = ref(0);
const insertIndex = ref(-1);
const parametersById = ref<{ [key: string]: Parameter }>({});
const dictionaryLoaded = ref(false);
// Builder options
const showImaginary = ref(false);

const props = defineProps<{
  socket: AsyncSocket;
}>();

const sortedLayers: ComputedRef<Slab[]> = computed(() => {
  return modelJson.value["object"]["models"][activeModel.value]["sample"]["layers"];
});

props.socket.on("updated_parameters", fetchModel);
props.socket.on("model_loaded", fetchModel);

function createParameter(
  name: string,
  value: number,
  limits: [BoundsValue, BoundsValue] = ["-inf", "inf"],
  fixed: boolean = true,
  tags: string[] = []
) {
  const par: Parameter = {
    id: uuidv4(),
    name,
    fixed,
    slot: { value, __class__: "bumps.parameter.Variable" },
    limits,
    bounds: null,
    tags,
    __class__: "bumps.parameter.Parameter",
  };
  return par;
}

<<<<<<< HEAD
function createLayer(name: string, rho: number, irho: number, thickness: number, interface_: number, magnetism: Magnetism | null = null) {
  const rho_param = createParameter("rho", rho, ["-inf", "inf"], true, ["sample"]);
  const irho_param = createParameter("irho", irho, ["-inf", "inf"], true, ["sample"]);
  const thickness_param = createParameter("thickness", thickness, [0, "inf"], true, ["sample"]);
  const interface_param = createParameter("interface", interface_, [0, "inf"], true, ["sample"]);
  const material: SLD = { name, rho: rho_param, irho: irho_param, __class__: "refl1d.sample.material.SLD" };
  const layer: Slab = { name, material, thickness: thickness_param, interface: interface_param, magnetism, __class__: "refl1d.sample.layers.Slab"};
=======
function createLayer(
  name: string,
  rho: number,
  irho: number,
  thickness: number,
  interface_: number,
  magnetism: Magnetism | null = null
) {
  const rhoParam = createParameter("rho", rho, ["-inf", "inf"], true, ["sample"]);
  const irhoParam = createParameter("irho", irho, ["-inf", "inf"], true, ["sample"]);
  const thicknessParam = createParameter("thickness", thickness, [0, "inf"], true, ["sample"]);
  const interfaceParam = createParameter("interface", interface_, [0, "inf"], true, ["sample"]);
  const material: SLD = { name, rho: rhoParam, irho: irhoParam, __class__: "refl1d.material.SLD" };
  const layer: Slab = {
    name,
    material,
    thickness: thicknessParam,
    interface: interfaceParam,
    magnetism,
    __class__: "refl1d.model.Slab",
  };
>>>>>>> 1112407f
  return layer;
}

function createModel(): SerializedModel {
  return {
    references: {},
    object: {
      __class__: "refl1d.fitproblem.FitProblem",
      models: [
        {
          __class__: "refl1d.experiment.Experiment",
          sample: {
<<<<<<< HEAD
            __class__: "refl1d.sample.layers.Stack",
            layers: [
              createLayer("Si", 2.07, 0.0, 0.0, 1.0),
              createLayer("Vacuum", 0.0, 0.0, 0.0, 0.0),
            ]
=======
            __class__: "refl1d.model.Stack",
            layers: [createLayer("Si", 2.07, 0.0, 0.0, 1.0), createLayer("Vacuum", 0.0, 0.0, 0.0, 0.0)],
>>>>>>> 1112407f
          },
          probe: generateQProbe(editQmin.value, editQmax.value, editQsteps.value, 0.0001),
        },
      ],
    },
    $schema: "bumps-draft-02",
  };
}

function generateQProbe(qmin: number = 0, qmax: number = 0.1, qsteps: number = 250, dQ: number = 0.00001) {
  const qArr = Array.from({ length: qsteps }, (_, i) => qmin + (i * (qmax - qmin)) / qsteps);
  const dqArr = Array.from({ length: qsteps }, () => dQ);
  const probe: QProbe = {
    Q: { values: qArr, dtype: "float64", __class__: "bumps.util.NumpyArray" },
    dQ: { values: dqArr, dtype: "float64", __class__: "bumps.util.NumpyArray" },
    background: createParameter("background", 0.0, [0, "inf"], true, ["probe"]),
    intensity: createParameter("intensity", 1.0, [0, "inf"], true, ["probe"]),
    back_absorption: createParameter("back_absorption", 0.0, [0, 1.0], true, ["probe"]),
    back_reflectivity: false,
    resolution: "normal",
    __class__: "refl1d.probe.QProbe",
  };
  return probe;
}

async function fetchModel() {
  props.socket.asyncEmit("get_model", (payload: ArrayBuffer) => {
    const json_bytes = new Uint8Array(payload);
    if (json_bytes.length < 3) {
      // no model defined...
      modelJson.value = {};
      dictionaryLoaded.value = false;
    } else {
      const jsonValue = JSON.parse(decoder.decode(json_bytes));
      modelJson.value = jsonValue;
      console.log("modelJson", modelJson.value);
      parametersById.value = jsonValue.references;
      dictionaryLoaded.value = true;
    }
  });
}

async function newModel() {
  const model = createModel();
  if (dictionaryLoaded.value) {
    const confirmation = confirm("This will overwrite your current model...");
    if (!confirmation) {
      return;
    }
  }
  modelJson.value = model;
  sendModel(true, "Simple Builder Model");
}

function getSlot(parameterLike: ParameterLike) {
  // parameterLike can be type: "bumps.parameter.Parameter" or type: "Reference"
  if (parameterLike != null) {
    const parameter = resolveParameter(parameterLike);
    return parameter.slot;
  }
  return null;
}

function resolveParameter(parameterLike: ParameterLike): Parameter {
  // parameterLike can be type: "bumps.parameter.Parameter" or type: "Reference"
  if (parameterLike.__class__ === "bumps.parameter.Parameter") {
    return parameterLike as Parameter;
  } else if (parameterLike.__class__ === "Reference" && parameterLike.id in parametersById.value) {
    return parametersById.value[parameterLike.id] as Parameter;
  } else {
    throw new Error(`Parameter with id ${parameterLike.id} not found in parametersById`);
  }
}

function setParameterNames(stack: Stack) {
  for (const layer of stack.layers) {
<<<<<<< HEAD
    if (layer.__class__ === "refl1d.sample.layers.Repeat") {
      set_parameter_names(layer.stack);
    }
    else {
=======
    if (layer.__class__ === "refl1d.model.Repeat") {
      setParameterNames(layer.stack);
    } else {
>>>>>>> 1112407f
      const l = layer as Slab;
      const { material, thickness, interface: interface_ } = l;
      const { name, rho, irho } = material;
      const thicknessParam = resolveParameter(thickness);
      const interfaceParam = resolveParameter(interface_);
      const rhoParam = resolveParameter(rho);
      const irhoParam = resolveParameter(irho);
      l.name = name;
      thicknessParam.name = `${material.name} thickness`;
      interfaceParam.name = `${material.name} interface`;
      rhoParam.name = `${material.name} rho`;
      irhoParam.name = `${material.name} irho`;
    }
  }
}

function setParameterBounds(stack: Stack) {
  // set the bounds of the fixed parameters
  const boundsSetter = (p: Parameter) => {
    if (!p.fixed) {
      return;
    }
    const value = p.slot.value;
    p.bounds = value === 0.0 ? [-0.1, 0.1] : [value * 0.5, value * 1.5];
    p.bounds.sort((a, b) => {
      let c =
        a === "-inf" ? Number.NEGATIVE_INFINITY
        : a === "inf" ? Number.POSITIVE_INFINITY
        : a;
      let d =
        b === "-inf" ? Number.NEGATIVE_INFINITY
        : b === "inf" ? Number.POSITIVE_INFINITY
        : b;
      return c - d;
    });
  };
  for (const layer of stack.layers) {
<<<<<<< HEAD
    if (layer.__class__ === "refl1d.sample.layers.Repeat") {
      set_parameter_bounds(layer.stack);
    }
    else {
=======
    if (layer.__class__ === "refl1d.model.Repeat") {
      setParameterBounds(layer.stack);
    } else {
>>>>>>> 1112407f
      const l = layer as Slab;
      const { material, thickness, interface: interface_ } = l;
      const { rho, irho } = material;
      const thicknessParam = resolveParameter(thickness);
      const interfaceParam = resolveParameter(interface_);
      const rhoParam = resolveParameter(rho);
      const irhoParam = resolveParameter(irho);
      [thicknessParam, interfaceParam, rhoParam, irhoParam].forEach(boundsSetter);
    }
  }
}

async function sendModel(is_new: boolean = false, name: string | null = null) {
  for (const model of modelJson.value["object"]["models"]) {
    setParameterNames(model["sample"]);
    setParameterBounds(model["sample"]);
  }
  const json_model = JSON.stringify(modelJson.value);
  await props.socket.asyncEmit("set_serialized_problem", json_model, is_new, name);
}

// Adding and deleting layers
function deleteLayer(index) {
  sortedLayers.value.splice(index, 1);
  sendModel();
}

function addLayer(after_index: number = -1) {
  const newLayer: Slab = createLayer("sld", 2.5, 0.0, 25.0, 1.0);
  sortedLayers.value.splice(after_index, 0, newLayer);
  sendModel();
}

function setQProbe() {
  modelJson.value["object"]["models"][activeModel.value]["probe"] = generateQProbe(
    editQmin.value,
    editQmax.value,
    editQsteps.value,
    0.0001
  );
  sendModel();
}

const decoder = new TextDecoder("utf-8");

onMounted(() => {
  fetchModel();
});

// Code for draggable rows
const dragData = ref<number | null>(null);

function dragStart(index: number, event) {
  dragData.value = index;
  event.dataTransfer.setData("text/plain", index);
}

function dragOver(index, event) {
  event.preventDefault();
}

function drop(index) {
  if (dragData.value !== null) {
    const draggedDict = sortedLayers.value[dragData.value];
    sortedLayers.value.splice(dragData.value, 1);
    sortedLayers.value.splice(index, 0, draggedDict);
    dragData.value = null;
  }
  sendModel();
}

function dragEnd() {
  dragData.value = null;
}
</script>

<template>
  <div id="builder">
    <div class="container m-2">
      <div class="card">
        <div class="card-body">
          <h5 class="card-title d-inline-block px-2 my-0 align-middle">Simple Slab Model Builder</h5>
          <button
            class="btn btn-primary"
            type="button"
            aria-expanded="false"
            aria-controls="builderInstructions"
            @click="showInstructions = !showInstructions"
          >
            Instructions
          </button>

          <div id="builderInstructions" class="card-text collapse" :class="{ show: showInstructions }">
            <ul>
              <li>Click the "Add layer" button to add a new layer.</li>
              <li>Drag and drop the rows to change the order of the layers.</li>
              <li>You can toggle the imaginary SLD by clicking the checkbox below.</li>
            </ul>
          </div>
        </div>
      </div>
    </div>
    <div class="container mt-4">
      <div class="row justify-content-end">
        <div class="col">
          <button class="btn btn-primary m-2" @click="showEditQRange = !showEditQRange">Edit Q-range</button>
        </div>
        <div class="col-auto align-self-center">
          <div class="form-check form-switch m-2">
            <input
              id="showImaginary_input"
              v-model="showImaginary"
              class="form-check-input"
              type="checkbox"
              @click="sendModel()"
            />
            <label class="form-check-label" for="showImaginary_input">Show imaginary SLD</label>
          </div>
          <div class="form-check form-switch m-2">
            <input
              id="dqIsFWHM_input"
              v-model="dqIsFWHM"
              class="form-check-input"
              type="checkbox"
              @click="sendModel()"
            />
            <label class="form-check-label" for="dqIsFWHM_input">Resolution as FWHM</label>
          </div>
        </div>
      </div>
      <div v-if="showEditQRange" class="row mb-2">
        <div class="col">
          <label for="qmin">Q min (Å<sup>-1</sup>)</label>
          <input id="qmin" v-model="editQmin" class="form-control" type="number" step="0.01" />
        </div>
        <div class="col">
          <label for="qmax">Q max (Å<sup>-1</sup>)</label>
          <input id="qmax" v-model="editQmax" class="form-control" type="number" step="0.01" />
        </div>
        <div class="col">
          <label for="qsteps">Q steps</label>
          <input id="qsteps" v-model="editQsteps" class="form-control" type="number" step="1" />
        </div>
        <div class="col-auto align-self-end">
          <button class="btn btn-secondary mx-2" @click="setQProbe">Apply new Q</button>
        </div>
      </div>
      <table v-if="dictionaryLoaded" id="sortable" class="table table-sm">
        <thead class="border-bottom py-1 sticky-top text-white bg-secondary">
          <tr>
            <th></th>
            <th>Layer</th>
            <th>Thickness</th>
            <th>Rho</th>
            <th v-if="showImaginary">iRho</th>
            <th>Interface</th>
            <th></th>
            <th></th>
          </tr>
        </thead>
        <tbody>
          <tr v-for="(layer, key) in sortedLayers" :key="key" class="align-middle" @blur.capture="sendModel()">
            <td
              draggable="true"
              class="draggable"
              @dragstart="dragStart(key, $event)"
              @dragover="dragOver(key, $event)"
              @drop="drop(key)"
              @dragend="dragEnd"
            >
              <span width="10px" class="badge bg-secondary">:</span>
            </td>
            <td>
              <textarea
                id="layer-name"
                v-model="layer.material.name"
                class="form-control name"
                rows="1"
                cols="40"
                type="text"
                :title="layer.material.name"
              >
                <label for="layer-name">Layer Name</label>
              </textarea>
            </td>
            <td>
              <label for="layer-thickness" class="visually-hidden">>Layer Thickness</label>
              <input
                v-if="getSlot(layer.thickness) !== null"
                id="layer-thickness"
                v-model="getSlot(layer.thickness).value"
                class="form-control"
                type="number"
                step="5"
              />
            </td>
            <td>
              <label for="layer-rho" class="visually-hidden">>Layer Rho</label>
              <input
                v-if="getSlot(layer.material.rho) !== null"
                id="layer-rho"
                v-model="getSlot(layer.material.rho).value"
                class="form-control"
                type="number"
                step="0.01"
              />
            </td>
            <td v-if="showImaginary">
              <label for="layer-irho" class="visually-hidden">>Layer iRho</label>
              <input
                v-if="getSlot(layer.material.irho) !== null"
                id="layer-irho"
                v-model="getSlot(layer.material.irho).value"
                class="form-control"
                type="number"
                step="0.01"
              />
            </td>
            <td>
              <label for="layer-interface" class="visually-hidden">>Layer Interface</label>
              <input
                v-if="getSlot(layer.interface) !== null"
                id="layer-interface"
                v-model="getSlot(layer.interface).value"
                class="form-control"
                type="number"
                step="1"
              />
            </td>
            <td><button class="btn btn-danger btn-sm" @click="deleteLayer(key)">Delete</button></td>
            <td>
              <button class="btn btn-success btn-sm add-layer-after" title="add layer here" @click="addLayer(key + 1)">
                +
              </button>
            </td>
          </tr>
        </tbody>
      </table>
      <p v-else>Load data to start building a model</p>
    </div>

    <div class="row">
      <div class="col">
        <button class="btn btn-primary m-2" @click="newModel">New Model</button>
      </div>
      <div v-if="dictionaryLoaded" class="col-auto">
        <button class="btn btn-secondary m-2" @click="sendModel()">Apply changes</button>
      </div>
      <div v-if="dictionaryLoaded" class="col-auto">
        <div class="input-group m-2">
          <button class="btn btn-success btn-sm" @click="addLayer(insertIndex)">Add layer at index:</button>
          <label for="insert-index" class="visually-hidden">Insert index</label>
          <input id="insert-index" v-model="insertIndex" class="form-control me-4 insert-index" type="number" />
        </div>
      </div>
    </div>

    <div class="container m-2">
      <div class="card bg-warning">
        <div class="card-body">
          <h5 class="card-title">Limitations and future features</h5>
          <div class="card-text">
            <ul>
              <li>This builder can currently only do non-magnetic models.</li>
              <li>It can only deal with a single model.</li>
            </ul>
          </div>
        </div>
      </div>
    </div>
  </div>
</template>

<style scoped>
svg {
  width: 50%;
}
.draggable {
  cursor: move;
}

textarea.name {
  overflow-x: auto;
  white-space: nowrap;
  resize: none;
}
input.insert-index {
  width: 4em;
}
button.add-layer-after {
  margin-bottom: -3em;
  padding: 0.1em 0.3em;
}
</style><|MERGE_RESOLUTION|>--- conflicted
+++ resolved
@@ -62,15 +62,6 @@
   return par;
 }
 
-<<<<<<< HEAD
-function createLayer(name: string, rho: number, irho: number, thickness: number, interface_: number, magnetism: Magnetism | null = null) {
-  const rho_param = createParameter("rho", rho, ["-inf", "inf"], true, ["sample"]);
-  const irho_param = createParameter("irho", irho, ["-inf", "inf"], true, ["sample"]);
-  const thickness_param = createParameter("thickness", thickness, [0, "inf"], true, ["sample"]);
-  const interface_param = createParameter("interface", interface_, [0, "inf"], true, ["sample"]);
-  const material: SLD = { name, rho: rho_param, irho: irho_param, __class__: "refl1d.sample.material.SLD" };
-  const layer: Slab = { name, material, thickness: thickness_param, interface: interface_param, magnetism, __class__: "refl1d.sample.layers.Slab"};
-=======
 function createLayer(
   name: string,
   rho: number,
@@ -83,16 +74,15 @@
   const irhoParam = createParameter("irho", irho, ["-inf", "inf"], true, ["sample"]);
   const thicknessParam = createParameter("thickness", thickness, [0, "inf"], true, ["sample"]);
   const interfaceParam = createParameter("interface", interface_, [0, "inf"], true, ["sample"]);
-  const material: SLD = { name, rho: rhoParam, irho: irhoParam, __class__: "refl1d.material.SLD" };
+  const material: SLD = { name, rho: rhoParam, irho: irhoParam, __class__: "refl1d.sample.material.SLD" };
   const layer: Slab = {
     name,
     material,
     thickness: thicknessParam,
     interface: interfaceParam,
     magnetism,
-    __class__: "refl1d.model.Slab",
+    __class__: "refl1d.sample.layers.Slab",
   };
->>>>>>> 1112407f
   return layer;
 }
 
@@ -100,21 +90,13 @@
   return {
     references: {},
     object: {
-      __class__: "refl1d.fitproblem.FitProblem",
+      __class__: "refl1d.bumps_interface.fitproblem.FitProblem",
       models: [
         {
           __class__: "refl1d.experiment.Experiment",
           sample: {
-<<<<<<< HEAD
             __class__: "refl1d.sample.layers.Stack",
-            layers: [
-              createLayer("Si", 2.07, 0.0, 0.0, 1.0),
-              createLayer("Vacuum", 0.0, 0.0, 0.0, 0.0),
-            ]
-=======
-            __class__: "refl1d.model.Stack",
             layers: [createLayer("Si", 2.07, 0.0, 0.0, 1.0), createLayer("Vacuum", 0.0, 0.0, 0.0, 0.0)],
->>>>>>> 1112407f
           },
           probe: generateQProbe(editQmin.value, editQmax.value, editQsteps.value, 0.0001),
         },
@@ -191,16 +173,9 @@
 
 function setParameterNames(stack: Stack) {
   for (const layer of stack.layers) {
-<<<<<<< HEAD
     if (layer.__class__ === "refl1d.sample.layers.Repeat") {
-      set_parameter_names(layer.stack);
-    }
-    else {
-=======
-    if (layer.__class__ === "refl1d.model.Repeat") {
       setParameterNames(layer.stack);
     } else {
->>>>>>> 1112407f
       const l = layer as Slab;
       const { material, thickness, interface: interface_ } = l;
       const { name, rho, irho } = material;
@@ -238,16 +213,9 @@
     });
   };
   for (const layer of stack.layers) {
-<<<<<<< HEAD
     if (layer.__class__ === "refl1d.sample.layers.Repeat") {
-      set_parameter_bounds(layer.stack);
-    }
-    else {
-=======
-    if (layer.__class__ === "refl1d.model.Repeat") {
       setParameterBounds(layer.stack);
     } else {
->>>>>>> 1112407f
       const l = layer as Slab;
       const { material, thickness, interface: interface_ } = l;
       const { rho, irho } = material;
