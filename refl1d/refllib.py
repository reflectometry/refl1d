--- conflicted
+++ resolved
@@ -1,7 +1,4 @@
-<<<<<<< HEAD
-=======
 # Authors: Paul Kienzle, Brian Maranville
->>>>>>> cefc166b
 """
 Reflectometry backend loader
 """
