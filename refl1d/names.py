--- conflicted
+++ resolved
@@ -19,15 +19,7 @@
 from bumps import pmath
 from bumps.pdfwrapper import PDF
 from bumps.fitproblem import FitProblem
-<<<<<<< HEAD
 from bumps.fitproblem import MultiFitProblem  # deprecated
-=======
-
-# Deprecated
-from bumps.fitproblem import MultiFitProblem
-def ModelFunction(*args, **kw):
-    raise NotImplementedError("ModelFunction no longer supported --- use PDF instead")
->>>>>>> 17c50758
 
 from .experiment import Experiment, plot_sample, MixedExperiment
 from .flayer import FunctionalProfile, FunctionalMagnetism
