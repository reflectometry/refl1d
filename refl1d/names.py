--- conflicted
+++ resolved
@@ -58,11 +58,7 @@
     raise NotImplementedError("ModelFunction no longer supported --- use PDF instead")
 
 
-<<<<<<< HEAD
-logging.warning("\trefl1d.names is deprecated.  Use `refl1d.models.*` instead.")
-=======
 logging.warning("\trefl1d.names is deprecated.  Use refl1d.models.* instead.")
->>>>>>> d1123efb
 
 PolarizedNeutronQProbe = PolarizedQProbe
 numpy = np