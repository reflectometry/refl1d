"""
Exported names

In model definition scripts, rather than importing symbols one by one, you
can simply perform:

    from refl1d.names import *

This is bad style for library and applications but convenient for
small scripts.
"""

import logging
import sys

import numpy as np
from bumps import pmath
from bumps.fitproblem import FitProblem, MultiFitProblem
from bumps.parameter import FreeVariables, Parameter
from bumps.pdfwrapper import PDF
from periodictable import elements, formula

<<<<<<< HEAD
from .models.experiment import Experiment, plot_sample, MixedExperiment
from .models.sample.flayer import FunctionalProfile, FunctionalMagnetism
from .models.sample.material import SLD, Material, Compound, Mixture
from .models.sample.layers import Slab, Stack
from .models.sample.polymer import PolymerBrush, PolymerMushroom, EndTetheredPolymer, VolumeProfile, layer_thickness
from .models.sample.mono import FreeLayer, FreeInterface
from .models.sample.cheby import FreeformCheby, ChebyVF, cheby_approx, cheby_points
from .models.probe.probe import (
    Probe,
    ProbeSet,
    XrayProbe,
    NeutronProbe,
    QProbe,
    PolarizedNeutronProbe,
    PolarizedQProbe,
)
from .models.probe.data_loaders.stajconvert import load_mlayer, save_mlayer
from .models.probe.data_loaders.load4 import load4
from .models.probe.data_loaders import ncnrdata as NCNR, snsdata as SNS
from .models.probe.instrument import Monochromatic, Pulsed
from .deprecated.magnetic import MagneticSlab, MagneticTwist, FreeMagnetic, MagneticStack
from .models.sample.magnetism import Magnetism, MagnetismTwist, FreeMagnetism, MagnetismStack
from .utils.support import sample_data
=======
from . import ncnrdata as NCNR
from . import snsdata as SNS
from .cheby import ChebyVF, FreeformCheby, cheby_approx, cheby_points
from .experiment import Experiment, MixedExperiment, plot_sample
from .flayer import FunctionalMagnetism, FunctionalProfile
from .instrument import Monochromatic, Pulsed
from .magnetic import FreeMagnetic, MagneticSlab, MagneticStack, MagneticTwist
from .magnetism import FreeMagnetism, Magnetism, MagnetismStack, MagnetismTwist
from .material import SLD, Compound, Material, Mixture
>>>>>>> 0055e50a

# Pull in common materials for reflectometry experiments.
# This could lead to a lot of namespace pollution, and particularly to
# confusion if the user also does "from periodictable import *" since
# both of them create elements.
<<<<<<< HEAD
# Python doesn't allow "from .module import *"
from .models.sample.materialdb import *
=======
from .materialdb import *
from .model import Slab, Stack
from .mono import FreeInterface, FreeLayer
from .polymer import EndTetheredPolymer, PolymerBrush, PolymerMushroom, VolumeProfile, layer_thickness
from .probe import NeutronProbe, PolarizedNeutronProbe, PolarizedQProbe, Probe, ProbeSet, QProbe, XrayProbe, load4
from .stajconvert import load_mlayer, save_mlayer
from .support import sample_data
>>>>>>> 0055e50a


# Deprecated names
def ModelFunction(*args, **kw):
    raise NotImplementedError("ModelFunction no longer supported --- use PDF instead")


logging.warning("\trefl1d.names is deprecated.  Use refl1d.models.* instead.")

PolarizedNeutronQProbe = PolarizedQProbe
numpy = np<|MERGE_RESOLUTION|>--- conflicted
+++ resolved
@@ -20,7 +20,6 @@
 from bumps.pdfwrapper import PDF
 from periodictable import elements, formula
 
-<<<<<<< HEAD
 from .models.experiment import Experiment, plot_sample, MixedExperiment
 from .models.sample.flayer import FunctionalProfile, FunctionalMagnetism
 from .models.sample.material import SLD, Material, Compound, Mixture
@@ -44,34 +43,12 @@
 from .deprecated.magnetic import MagneticSlab, MagneticTwist, FreeMagnetic, MagneticStack
 from .models.sample.magnetism import Magnetism, MagnetismTwist, FreeMagnetism, MagnetismStack
 from .utils.support import sample_data
-=======
-from . import ncnrdata as NCNR
-from . import snsdata as SNS
-from .cheby import ChebyVF, FreeformCheby, cheby_approx, cheby_points
-from .experiment import Experiment, MixedExperiment, plot_sample
-from .flayer import FunctionalMagnetism, FunctionalProfile
-from .instrument import Monochromatic, Pulsed
-from .magnetic import FreeMagnetic, MagneticSlab, MagneticStack, MagneticTwist
-from .magnetism import FreeMagnetism, Magnetism, MagnetismStack, MagnetismTwist
-from .material import SLD, Compound, Material, Mixture
->>>>>>> 0055e50a
 
 # Pull in common materials for reflectometry experiments.
 # This could lead to a lot of namespace pollution, and particularly to
 # confusion if the user also does "from periodictable import *" since
 # both of them create elements.
-<<<<<<< HEAD
-# Python doesn't allow "from .module import *"
 from .models.sample.materialdb import *
-=======
-from .materialdb import *
-from .model import Slab, Stack
-from .mono import FreeInterface, FreeLayer
-from .polymer import EndTetheredPolymer, PolymerBrush, PolymerMushroom, VolumeProfile, layer_thickness
-from .probe import NeutronProbe, PolarizedNeutronProbe, PolarizedQProbe, Probe, ProbeSet, QProbe, XrayProbe, load4
-from .stajconvert import load_mlayer, save_mlayer
-from .support import sample_data
->>>>>>> 0055e50a
 
 
 # Deprecated names
