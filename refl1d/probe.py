--- conflicted
+++ resolved
@@ -122,13 +122,9 @@
         *theta_offset* : float or Parameter
            Offset of the sample from perfect alignment
         *sample_broadening* : float or Parameter
-<<<<<<< HEAD
-           Additional angular divergence from sample curvature
-=======
            Additional FWHM angular divergence from sample curvature.
            Scale 1-$\sigma$ rms by $2 \surd(2 \ln 2) \approx 2.35$ to convert
            to FWHM.
->>>>>>> 099006a0
         *back_reflectivity* : True or False
            True if the beam enters through the substrate
 
@@ -192,20 +188,6 @@
         if not name and filename:
             name = os.path.splitext(os.path.basename(filename))[0]
         qualifier = " "+name if name is not None else ""
-<<<<<<< HEAD
-        self.intensity = Parameter.default(intensity,
-                                           name="intensity"+qualifier)
-        self.background = Parameter.default(background,
-                                            name="background"+qualifier,
-                                            limits=[0., inf])
-        self.back_absorption = Parameter.default(back_absorption,
-                                                 name="back_absorption"+qualifier,
-                                                 limits=[0., 1.])
-        self.theta_offset = Parameter.default(theta_offset,
-                                              name="theta_offset"+qualifier)
-        self.sample_broadening = Parameter.default(sample_broadening,
-                                              name="sample_broadening"+qualifier)
-=======
         self.intensity = Parameter.default(
             intensity, name="intensity"+qualifier)
         self.background = Parameter.default(
@@ -216,7 +198,6 @@
             theta_offset, name="theta_offset"+qualifier)
         self.sample_broadening = Parameter.default(
             sample_broadening, name="sample_broadening"+qualifier)
->>>>>>> 099006a0
         self.back_reflectivity = back_reflectivity
         if data is not None:
             R, dR = data
@@ -239,11 +220,7 @@
         if dQ is not None:
             dQ = np.asarray(dQ)
         else:
-<<<<<<< HEAD
-            dQ = dTdL2dQ(T=T, dT=dT + sigma2FWHM(self.sample_broadening.value), L=L, dL=dL)
-=======
             dQ = dTdL2dQ(T=T, dT=dT, L=L, dL=dL)
->>>>>>> 099006a0
 
         # Make sure that we are dealing with vectors
         T, dT, L, dL = [np.ones_like(Q)*v for v in (T, dT, L, dL)]
@@ -324,7 +301,6 @@
     def Ro(self):
         warnings.warn("Use probe.R instead of probe.Ro.", DeprecationWarning)
         return getattr(self, '_Ro', self.R)
-<<<<<<< HEAD
 
     def simulate_data(self, theory, noise=2.):
         r"""
@@ -335,18 +311,6 @@
         If the percent *noise* is provided, set dR to R*noise/100 before
         simulating.  *noise* defaults to 2% if no dR is present.
 
-=======
-
-    def simulate_data(self, theory, noise=2.):
-        r"""
-        Set the data for the probe to R + eps with eps ~ normal(dR^2).
-
-        *theory* is (Q, R),
-
-        If the percent *noise* is provided, set dR to R*noise/100 before
-        simulating.  *noise* defaults to 2% if no dR is present.
-
->>>>>>> 099006a0
         Note that measured data estimates uncertainty from the number of
         counts.  This means that points above the true value will have
         larger uncertainty than points below the true value.  This bias
@@ -438,18 +402,6 @@
     def dQ(self, dQ):
         self.dQo = dQ
 
-<<<<<<< HEAD
-    @property
-    def dQ(self):
-        if self.sample_broadening.value != 0:
-            dQ = dTdL2dQ(T=self.T, dT=self.dT + sigma2FWHM(self.sample_broadening.value),
-                         L=self.L, dL=self.dL)
-        else:
-            dQ = self.dQo
-        return dQ
-
-=======
->>>>>>> 099006a0
     @property
     def calc_Q(self):
         if self.theta_offset.value != 0:
@@ -460,23 +412,6 @@
         return Q if not self.back_reflectivity else -Q
 
     def parameters(self):
-<<<<<<< HEAD
-        return {'intensity':self.intensity,
-                'background':self.background,
-                'back_absorption':self.back_absorption,
-                'theta_offset':self.theta_offset,
-                'sample_broadening':self.sample_broadening
-               }
-
-    def to_dict(self):
-        """ Return a dictionary representation of the parameters """
-        return dict(type=type(self).__name__,
-                    intensity=self.intensity.to_dict(),
-                    background=self.background.to_dict(),
-                    back_absorption=self.back_absorption.to_dict(),
-                    theta_offset=self.theta_offset.to_dict(),
-                    sample_broadening=self.sample_broadening.to_dict())
-=======
         return {
             'intensity': self.intensity,
             'background': self.background,
@@ -497,7 +432,6 @@
             'theta_offset': self.theta_offset,
             'sample_broadening': self.sample_broadening,
         })
->>>>>>> 099006a0
 
     def scattering_factors(self, material, density):
         """
@@ -1081,13 +1015,6 @@
     @property
     def dQ(self):
         return np.hstack([p.dQ for p in self.probes])
-<<<<<<< HEAD
-
-    @property
-    def dQ(self):
-        return numpy.hstack(p.dQ for p in self.probes)
-=======
->>>>>>> 099006a0
 
     @property
     def unique_L(self):
@@ -1348,91 +1275,6 @@
         natural = "Q R dR dQ".split()
         column_order = [actual.index(k) for k in natural]
     else:
-<<<<<<< HEAD
-        order = [0, 1, 2, 3]
-    def _as_Qprobe(data):
-        Q, R, dR, dQ = (data[1][k] for k in order)
-
-        if FWHM: # dQ defaults to 1-sigma, if FWHM is not True
-            dQ = FWHM2sigma(dQ)
-
-        # support calculation of sld from material based on radiation type
-        if radiation is not None:
-            data_radiation = radiation
-        elif 'radiation' in data[0]:
-            data_radiation = json.loads(data[0]['radiation'])
-        else:
-            data_radiation = None
-        if data_radiation == 'xray':
-            make_probe = XrayProbe
-        elif data_radiation == 'neutron':
-            make_probe = NeutronProbe
-        else:
-            make_probe = Probe
-
-        # Get wavelength from header if it is not provided as an argument
-        data_L = data_T = None
-        if L is not None:
-            data_L = L
-        elif 'wavelength' in data[0]:
-            data_L = json.loads(data[0]['wavelength'])
-        if T is not None:
-            data_T = T
-        elif 'angle' in data[0]:
-            data_T = json.loads(data[0]['angle'])
-        if data_L is not None:
-            if dL is not None:
-                data_dL = dL
-            elif 'wavelength_resolution' in data[0]:
-                data_dL = json.loads(data[0]['wavelength_resolution'])
-            else:
-                raise ValueError("Need wavelength_resolution to determine dT")
-            data_dL = sigma2FWHM(data_dL) if not FWHM else data_dL
-            data_T = QL2T(Q, data_L)
-            data_dT = dQdL2dT(Q, dQ, data_L, data_dL)
-        elif data_T is not None:
-            if dT is not None:
-                data_dT = dT
-            elif 'angular_resolution' in data[0]:
-                data_dT = json.loads(data[0]['angular_resolution'])
-            else:
-                raise ValueError("Need angular_resolution to determine dL")
-            data_dT = sigma2FWHM(data_dT) if not FWHM else data_dT
-            data_L = QT2L(Q, data_T)
-            data_dLoL = dQdT2dLoL(Q, dQ, data_T, data_dT)
-            data_dL = data_dLoL * data_L
-
-        if data_L is not None:
-#            data_dT += (sigma2FWHM(sample_broadening)
-#                        if not FWHM else sample_broadening)
-            probe = make_probe(
-                T=data_T, dT=data_dT,
-                L=data_L, dL=data_dL,
-                data=(R, dR),
-                name=name,
-                filename=filename,
-                intensity=intensity,
-                background=background,
-                back_absorption=back_absorption,
-                theta_offset=theta_offset,
-                sample_broadening=sample_broadening,
-                back_reflectivity=back_reflectivity,
-            )
-        else:
-            probe = QProbe(
-                Q, dQ, data=(R, dR),
-                name=name,
-                filename=filename,
-                intensity=intensity,
-                background=background,
-                back_absorption=back_absorption,
-                back_reflectivity=back_reflectivity,
-            )
-        return probe
-
-    if len(data) == 1:
-        probe = _as_Qprobe(data[0])
-=======
         column_order = [0, 1, 2, 3]
     index = slice(*data_range)
     probe_args = dict(
@@ -1454,7 +1296,6 @@
     )
     if len(entries) == 1:
         probe = _data_as_probe(entries[0], probe_args, **data_args)
->>>>>>> 099006a0
     else:
         data_by_xs = {strip_quotes(entry[0]["polarization"])
                       : _data_as_probe(entry, probe_args, **data_args)
