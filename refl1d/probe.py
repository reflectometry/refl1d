# coding=utf-8
# This program is in the public domain
# Author: Paul Kienzle
r"""
Experimental probe.

The experimental probe describes the incoming beam for the experiment.
Scattering properties of the sample are dependent on the type and
energy of the radiation.

See :ref:`data-guide` for details.

"""
from __future__ import with_statement, division, print_function

# TOF stitching introduces a lot of complexity.
# Theta offset:
#   Q1 = 4 pi sin(T1 + offset)/L1
#   Q2 = 4 pi sin(T2 + offset)/L2
#   at offset=0,
#      Q1=Q2
#   at offset!=0,
#      Q1' ~ Q1 + 4pi offset/L1
#      Q2' ~ Q2 + 4pi offset/L2
#      => Q1' != Q2'
# Thick layers:
#   Since a given Q, dQ has multiple T, dT, L, dL, oversampling is going
#   to be very complicated.
# Energy dependent SLD:
#   Just because two points are at the same Q does not mean they have
#   the same theory function when scattering length density is
#   energy dependent
#
# Not stitching has its own issues.
# Calculation speed:
#   overlapping points are recalculated
#   profiles are recalculated
#
# Unstitched seems like the better bet.

import os
import json
import warnings
from enum import Enum

import numpy as np
from numpy import sqrt, pi, inf, sign, log
from numpy.typing import ArrayLike, NDArray
from numpy.linalg.linalg import matrix_power
import numpy.random
import numpy.fft
from typing import NamedTuple, Optional, Any, Sequence, Union

from bumps.util import field, field_desc, schema, Optional, Any, Union, Dict, Callable, Literal, Tuple, List, Literal

from periodictable import nsf, xsf
from bumps.parameter import Parameter, to_dict, Constant
from bumps.plotutil import coordinated_colors, auto_shift
from bumps.data import parse_multi, strip_quotes

from . import fresnel
from .material import Vacuum
from .resolution import QL2T, QT2L, TL2Q, dQdL2dT, dQdT2dLoL, dTdL2dQ
from .resolution import sigma2FWHM, FWHM2sigma, dQ_broadening
from .stitch import stitch
from .reflectivity import convolve, BASE_GUIDE_ANGLE
from .util import asbytes

PROBE_KW = ('T', 'dT', 'L', 'dL', 'data', 'name', 'filename',
            'intensity', 'background', 'back_absorption', 'sample_broadening',
            'theta_offset', 'back_reflectivity', 'data')

def make_probe(**kw):
    """
    Return a reflectometry measurement object of the given resolution.
    """
    radiation = kw.pop('radiation')
    kw = dict((k, v) for k, v in kw.items() if k in PROBE_KW)
    if radiation == 'neutron':
        return NeutronProbe(**kw)
    else:
        return XrayProbe(**kw)

@schema(classname="Probe", init=False, eq=False)
class ProbeSchema:
    name: Optional[str] = None
    filename: Optional[str] = None
    radiation: Literal["neutron", "xray"] = "xray"
    intensity: Parameter = 1.0
    background: Parameter = 0
    back_absorption: Parameter = 0
    theta_offset: Parameter = 0
    sample_broadening: Parameter = 0
    back_reflectivity: bool = False
    R: Optional[Any] = None
    dR: Optional[Any] = 0
<<<<<<< HEAD
    T: List[float] = field_desc("List of theta values (incident angle)")
    dT: Optional[Any] = 0
    L: List[float] = field_desc("List of lambda values (wavelength, in Angstroms)")
    dL: Optional[Any] = 0
    dQ: Optional[Any] = None
    resolution: Literal["normal", "uniform"] = "uniform"
=======
    T: NDArray[np.float64] = field_desc("List of theta values (incident angle)")
    dT: Optional[Any] = 0
    L: NDArray[np.float64] = field_desc("List of lambda values (wavelength, in Angstroms)")
    dL: Optional[Any] = 0
    dQo: Optional[ArrayLike] = None
    resolution: Literal["normal", "uniform"] = "uniform"
    oversampling: Optional[int] = None
    oversampling_seed: int = 1
>>>>>>> 09ef32ae

@schema()
class Probe(ProbeSchema):
    r"""
    Defines the incident beam used to study the material.

    For calculation purposes, probe needs to return the values $Q_\text{calc}$
    at which the model is evaluated.  This is normally going to be the measured
    points only, but for some systems, such as those with very thick layers,
    oversampling is needed to avoid aliasing effects.

    A measurement point consists of incident angle, angular resolution,
    incident wavelength, FWHM wavelength resolution, reflectivity and
    uncertainty in reflectivity.

    A probe is a set of points, defined by vectors for point attribute.  For
    convenience, the attribute can be initialized with a scalar if it is
    constant throughout the measurement, but will be set to a vector in
    the probe.  The attributes are initialized as follows:

        *T* : float or [float] | degrees
            Incident angle
        *dT* : float or [float] | degrees
            FWHM angular divergence
        *L* : float or [float] | |Ang|
            Incident wavelength
        *dL* : float or [float] | |Ang|
            FWHM wavelength dispersion
        *data* : ([float], [float])
            R, dR reflectivity measurement and uncertainty
        *dQ* : [float] or None | |1/Ang|
            1-\$sigma$ Q resolution when it cannot be computed directly
            from angular divergence and wavelength dispersion.
        *resolution* : 'normal' or 'uniform'
            Distribution function for Q resolution.

    Measurement properties:

        *intensity* : float or Parameter
           Beam intensity
        *background* : float or Parameter
           Constant background
        *back_absorption* : float or Parameter
           Absorption through the substrate relative to beam intensity.
           A value of 1.0 means complete transmission; a value of 0.0
           means complete absorption.
        *theta_offset* : float or Parameter
           Offset of the sample from perfect alignment
        *sample_broadening* : float or Parameter
           Additional FWHM angular divergence from sample curvature.
           Scale 1-$\sigma$ rms by $2 \surd(2 \ln 2) \approx 2.35$ to convert
           to FWHM.
        *back_reflectivity* : True or False
           True if the beam enters through the substrate

    Measurement properties are fittable parameters.  *theta_offset* in
    particular should be set using *probe.theta_offset.dev(dT)*, with *dT*
    equal to the FWHM uncertainty in the peak position for the rocking curve,
    as measured in radians. Changes to *theta_offset* will then be penalized
    in the cost function for the fit as if it were another measurement.  Use
    :meth:`alignment_uncertainty` to compute dT from the shape of the
    rocking curve.

    Sample broadening adjusts the existing Q resolution rather than
    recalculating it. This allows it the resolution to describe more
    complicated effects than a simple gaussian distribution of wavelength
    and angle will allow. The calculation uses the mean wavelength, angle
    and angular divergence. See :func:`resolution.dQ_broadening` for details.

    *intensity* and *back_absorption* are generally not needed --- scaling
    the reflected signal by an appropriate intensity measurement will correct
    for both of these during reduction.  *background* may be needed,
    particularly for samples with significant hydrogen content due to its
    large isotropic incoherent scattering cross section.

    """

    polarized = False
    Aguide = BASE_GUIDE_ANGLE  # default guide field for unpolarized measurements
    view = "log"
    plot_shift = 0
    residuals_shift = 0
    show_resolution = True

    @classmethod
    def from_dict(cls, **kw):
        R = kw.pop('R', None)
        dR = kw.pop('dR', None)
        if R is not None and dR is not None:
            kw['data'] = (R, dR)
        radiation = kw.pop('radiation')
        if radiation == 'neutron':
            return NeutronProbe(**kw)
        else:
            return XrayProbe(**kw)
    
    def __init__(self, T=None, dT=0, L=None, dL=0, data=None,
                 intensity=1, background=0, back_absorption=1, theta_offset=0,
                 sample_broadening=0,
                 back_reflectivity=False, name:Optional[str]=None, filename=None,
                 dQo=None, resolution:Literal['normal', 'uniform']='normal',
                 oversampling=None, oversampling_seed=1):
        if T is None or L is None:
            raise TypeError("T and L required")
        if sample_broadening is None:
            sample_broadening = 0
        if theta_offset is None:
            theta_offset = 0
        if not name and filename:
            name = os.path.splitext(os.path.basename(filename))[0]
        qualifier = " "+name if name is not None else ""
        self.intensity = Parameter.default(
            intensity, name="intensity"+qualifier)
        self.background = Parameter.default(
            background, name="background"+qualifier, limits=(0., None))
        self.back_absorption = Parameter.default(
            back_absorption, name="back_absorption"+qualifier, limits=(0., 1.))
        self.theta_offset = Parameter.default(
            theta_offset, name="theta_offset"+qualifier)
        self.sample_broadening = Parameter.default(
            sample_broadening, name="sample_broadening"+qualifier)
        self.back_reflectivity = back_reflectivity
        if data is not None:
            R, dR = data
            R = np.array(R)
            dR = np.array(dR)
        else:
            R, dR = None, None

        self._set_TLR(T, dT, L, dL, R, dR, dQo)
        self.name = name
        self.filename = filename
        self.resolution = resolution
<<<<<<< HEAD
=======
        if oversampling is not None:
            self.oversample(oversampling, oversampling_seed)
>>>>>>> 09ef32ae

    def _set_TLR(self, T, dT, L, dL, R, dR, dQ):
        #if L is None:
        #    L = xsf.xray_wavelength(E)
        #    dL = L * dE/E
        #else:
        #    E = xsf.xray_energy(L)
        #    dE = E * dL/L

        T = np.array(T, np.float64)
        L = np.array(L, np.float64)
        Q = TL2Q(T=T, L=L)
        if dQ is not None:
            dQ = np.asarray(dQ)
        else:
            dQ = dTdL2dQ(T=T, dT=dT, L=L, dL=dL)

        # Make sure that we are dealing with vectors
        T, dT, L, dL = [np.ones_like(Q)*v for v in (T, dT, L, dL)]

        # remove nan
        nan_indices = set()
        for column in [T, dT, L, dL, R, dR, Q, dQ]:
            if column is not None:
                indices = np.argwhere(np.isnan(column)).flatten()
                nan_indices.update(indices)

        nan_indices = list(nan_indices)
        T, dT, L, dL, R, dR, Q, dQ = (
            np.delete(c, nan_indices) if c is not None else None for c in [T, dT, L, dL, R, dR, Q, dQ])

        # Probe stores sorted values for convenience of resolution calculator
        idx = np.argsort(Q)
        self.T, self.dT = T[idx], dT[idx]
        self.L, self.dL = L[idx], dL[idx]
        self.Qo, self.dQo = Q[idx], dQ[idx]
        if R is not None:
            R = R[idx]
        if dR is not None:
            dR = dR[idx]
        self.R = R
        self.dR = dR

        # By default the calculated points are the measured points.  Use
        # oversample() for a more accurate resolution calculations.
        self._set_calc(self.T, self.L)

    @staticmethod
    def alignment_uncertainty(w, I, d=0):
        r"""
        Compute alignment uncertainty.

        **Parameters:**

        *w* : float | degrees
            Rocking curve full width at half max.
        *I* : float | counts
            Rocking curve integrated intensity.
        *d* = 0: float | degrees
            Motor step size

        **Returns:**

        *dtheta* : float | degrees
            uncertainty in alignment angle
        """
        return sqrt(w**2/I + d**2/12.)

    def log10_to_linear(self):
        """
        Convert data from log to linear.

        Older reflectometry reduction code stored reflectivity in log base 10
        format.  Call probe.log10_to_linear() after loading this data to
        convert it to linear for subsequent display and fitting.
        """
        if self.R is not None:
            self.R = 10**self.R
            if self.dR is not None:
                self.dR = self.R * self.dR * log(10)

    def resynth_data(self):
        """
        Generate new data according to the model R' ~ N(R, dR).

        The resynthesis step is a precursor to refitting the data, as is
        required for certain types of monte carlo error analysis.  The
        first time it is run it will save the original R into Ro.  If you
        reset R in the probe you will also need to reset Ro so that it
        is used for subsequent resynth analysis.
        """
        if not hasattr(self, '_Ro'):
            self._Ro = self.R
        self.R = self._Ro + numpy.random.randn(*self._Ro.shape)*self.dR

    def restore_data(self):
        """
        Restore the original data after resynth.
        """
        self.R = self._Ro
        del self._Ro

    # CRUFT: Ro doesn't need to be part of the public interface.
    @property
    def Ro(self):
        warnings.warn("Use probe.R instead of probe.Ro.", DeprecationWarning)
        return getattr(self, '_Ro', self.R)

    def simulate_data(self, theory, noise=2.):
        r"""
        Set the data for the probe to R + eps with eps ~ normal(dR^2).

        *theory* is (Q, R),

        If the percent *noise* is provided, set dR to R*noise/100 before
        simulating.  *noise* defaults to 2% if no dR is present.

        Note that measured data estimates uncertainty from the number of
        counts.  This means that points above the true value will have
        larger uncertainty than points below the true value.  This bias
        is not captured in the simulated data.
        """
        # Minimum value for dR after noise is added.
        # TODO: does this need to be a parameter?
        noise_floor = 1e-11

        # Set the theory function.
        R = np.array(theory[1], 'd') # Force copy
        assert R.shape == self.Q.shape
        self.R = R

        # Make sure scalar noise is positive.  This check is here to so that
        # old interfaces will fail properly.
        if np.isscalar(noise) and noise <= 0.:
            raise ValueError("Noise level must be positive")

        # If dR is missing then default noise to 2% so that dR will be set.
        if self.dR is None and noise is None:
            noise = 2.

        # Set dR if noise was given or otherwise defaulted.
        if noise is not None:
            self.dR = 0.01 * np.asarray(noise) * self.R
            self.dR[self.dR < noise_floor] = noise_floor

        # Add noise according to dR.
        self.R += numpy.random.randn(*self.R.shape)*self.dR

    def write_data(self, filename,
                   columns=('Q', 'R', 'dR'),
                   header=None):
        """
        Save the data to a file.

        *header* is a string with trailing \\n containing the file header.
        *columns* is a list of column names from Q, dQ, R, dR, L, dL, T, dT.

        The default is to write Q, R, dR data.
        """
        if header is None:
            header = "# %s\n"%' '.join(columns)
        with open(filename, 'wb') as fid:
            fid.write(asbytes(header))
            data = np.vstack([getattr(self, c) for c in columns])
            np.savetxt(fid, data.T)

    def _set_calc(self, T, L):
        Q = TL2Q(T=T, L=L)

        idx = np.argsort(Q)
        self.calc_T = T[idx]
        self.calc_L = L[idx]
        self.calc_Qo = Q[idx]

        # Only keep the scattering factors that you need
        self.unique_L = np.unique(self.calc_L)
        self._L_idx = np.searchsorted(self.unique_L, L)

    @property
    def Q(self):
        if self.theta_offset.value != 0:
            Q = TL2Q(T=self.T+self.theta_offset.value, L=self.L)
            # TODO: this may break the Q order on measurements with varying L
        else:
            Q = self.Qo
        return Q

    @Q.setter
    def Q(self, Q):
        # If we explicity set Q, then forget what we know about T and L.
        # This will cause theta offset != 0 to fail.
        if hasattr(self, 'T'):
            del self.T, self.L
        self.Qo = Q

    @property
    def dQ(self):
        if self.sample_broadening.value == 0:
            dQ = self.dQo
        else:
            dQ = dQ_broadening(dQ=self.dQo, L=self.L, T=self.T, dT=self.dT,
                               width=self.sample_broadening.value)
        return dQ
        
    @dQ.setter
    def dQ(self, dQ):
        self.dQo = dQ

    @property
    def calc_Q(self):
        if self.theta_offset.value != 0:
            Q = TL2Q(T=self.calc_T+self.theta_offset.value, L=self.calc_L)
            # TODO: this may break the Q order on measurements with varying L
        else:
            Q = self.calc_Qo
        return Q if not self.back_reflectivity else -Q

    def parameters(self):
        return {
            'intensity': self.intensity,
            'background': self.background,
            'back_absorption': self.back_absorption,
            'theta_offset': self.theta_offset,
            'sample_broadening': self.sample_broadening
            }

    def to_dict(self):
        """ Return a dictionary representation of the parameters """
        return to_dict({
            'type': type(self).__name__,
            'name': self.name,
            'filename': self.filename,
            'intensity': self.intensity,
            'background': self.background,
            'back_absorption': self.back_absorption,
            'theta_offset': self.theta_offset,
            'sample_broadening': self.sample_broadening,
        })

    def scattering_factors(self, material, density):
        """
        Returns the scattering factors associated with the material given
        the range of wavelengths/energies used in the probe.
        """
        raise NotImplementedError(
            "need radiation type in <%s> to compute sld for %s"
            % (self.filename, material))

    def subsample(self, dQ):
        """
        Select points at most every dQ.

        Use this to speed up computation early in the fitting process.

        This changes the data object, and is not reversible.

        The current algorithm is not picking the "best" Q value, just the
        nearest, so if you have nearby Q points with different quality
        statistics (as happens in overlapped regions from spallation
        source measurements at different angles), then it may choose
        badly.  Simple solutions based on the smallest relative error dR/R
        will be biased toward peaks, and smallest absolute error dR will
        be biased toward valleys.
        """
        # Assumes self contains sorted Qo and associated T, L
        # Note: calc_Qo is already sorted
        Q = np.arange(self.Qo[0], self.Qo[-1], dQ)
        idx = np.unique(np.searchsorted(self.Qo, Q))
        #print len(idx), len(self.Qo)

        self.T, self.dT = self.T[idx], self.dT[idx]
        self.L, self.dL = self.L[idx], self.dL[idx]
        self.Qo, self.dQo = self.Qo[idx], self.dQo[idx]
        if self.R is not None:
            self.R = self.R[idx]
        if self.dR is not None:
            self.dR = self.dR[idx]
        self._set_calc(self.T, self.L)

    def resolution_guard(self):
        r"""
        Make sure each measured $Q$ point has at least 5 calculated $Q$
        points contributing to it in the range $[-3\Delta Q, 3\Delta Q]$.

        *Not Implemented*
        """
        raise NotImplementedError
        # TODO: implement resolution guard.

    def Q_c(self, substrate=None, surface=None):
        Srho, Sirho = (0, 0) if substrate is None else substrate.sld(self)[:2]
        Vrho, Virho = (0, 0) if surface is None else surface.sld(self)[:2]
        drho = Srho-Vrho if not self.back_reflectivity else Vrho-Srho
        Q_c = sign(drho)*sqrt(16*pi*abs(drho)*1e-6)
        return Q_c

    def critical_edge(self, substrate=None, surface=None,
                      n=51, delta=0.25):
        r"""
        Oversample points near the critical edge.

        The critical edge is defined by the difference in scattering
        potential for the *substrate* and *surface* materials, or the
        reverse if *back_reflectivity* is true.

        *n* is the number of $Q$ points to compute near the critical edge.

        *delta* is the relative uncertainty in the material density,
        which defines the range of values which are calculated.

        Note: :meth:`critical_edge` will remove the extra Q calculation
        points introduced by :meth:`oversample`.

        The $n$ points $Q_i$ are evenly distributed around the critical
        edge in $Q_c \pm \delta Q_c$ by varying angle $\theta$ for a
        fixed wavelength $< \lambda >$, the average of all wavelengths
        in the probe.

        Specifically:

        .. math::

            Q_c^2 &= 16 \pi (\rho - \rho_\text{incident}) \\
            Q_i &= Q_c - \delta_i Q_c (i - (n-1)/2)
                \qquad \text{for} \; i \in 0 \ldots n-1 \\
            \lambda_i &= < \lambda > \\
            \theta_i &= \sin^{-1}(Q_i \lambda_i / 4 \pi)

        If $Q_c$ is imaginary, then $-|Q_c|$ is used instead, so this
        routine can be used for reflectivity signals which scan from
        back reflectivity to front reflectivity.  For completeness,
        the angle $\theta = 0$ is added as well.
        """
        Q_c = self.Q_c(substrate, surface)
        Q = np.linspace(Q_c*(1 - delta), Q_c*(1+delta), n)
        L = np.average(self.L)
        T = QL2T(Q=Q, L=L)
        T = np.hstack((self.T, T, 0))
        L = np.hstack((self.L, [L]*(n+1)))
        #print Q
        self._set_calc(T, L)

    def oversample(self, n=20, seed=1):
        """
        Generate an over-sampling of Q to avoid aliasing effects.

        Oversampling is needed for thick layers, in which the underlying
        reflectivity oscillates so rapidly in Q that a single measurement
        has contributions from multiple Kissig fringes.

        Sampling will be done using a pseudo-random generator so that
        accidental structure in the function does not contribute to the
        aliasing.  The generator will usually be initialized with a fixed
        *seed* so that the point selection will not change from run to run,
        but a *seed* of None will choose a different set of points each time
        oversample is called.

        The value *n* is the number of points that should contribute to
        each Q value when computing the resolution.   These will be
        distributed about the nominal measurement value, but varying in
        both angle and energy according to the resolution function.  This
        will yield more points near the measurement and fewer farther away.
        The measurement point itself will not be used to avoid accidental
        bias from uniform Q steps.  Depending on the problem, a value of
        *n* between 20 and 100 should lead to stable values for the convolved
        reflectivity.

        Note: :meth:`oversample` will remove the extra Q calculation
        points introduced by :meth:`critical_edge`.
        """
        
        rng = numpy.random.RandomState(seed=seed)
        T = rng.normal(self.T[:, None], self.dT[:, None], size=(len(self.dT), n-1))
        L = rng.normal(self.L[:, None], self.dL[:, None], size=(len(self.dL), n-1))
        T = np.hstack((self.T, T.flatten()))
        L = np.hstack((self.L, L.flatten()))
        self._set_calc(T, L)
        self.oversampling = n
        self.oversampling_seed = seed

    def _apply_resolution(self, Qin, Rin, interpolation):
        """
        Apply the instrument resolution function
        """
        Q, dQ = _interpolate_Q(self.Q, self.dQ, interpolation)
        if np.iscomplex(Rin).any():
            R_real = convolve(Qin, Rin.real, Q, dQ, resolution=self.resolution)
            R_imag = convolve(Qin, Rin.imag, Q, dQ, resolution=self.resolution)
            R = R_real + 1j*R_imag
        else:
            R = convolve(Qin, Rin, Q, dQ, resolution=self.resolution)
        return Q, R

    def apply_beam(self, calc_Q, calc_R, resolution=True, interpolation=0):
        r"""
        Apply factors such as beam intensity, background, backabsorption,
        resolution to the data.

        *resolution* is True if the resolution function should be applied
        to the reflectivity.

        *interpolation* is the number of Q points to show between the
        nominal Q points of the probe. Use this to draw a smooth theory
        line between the data points. The resolution dQ is interpolated
        between the resolution of the surrounding Q points.

        If an amplitude signal is provided, $r$ will be scaled by
        $\surd I + i \surd B / |r|$, which when squared will equal
        $I |r|^2 + B$. The resolution function will be applied directly
        to the amplitude. Unlike intensity and background, the resulting
        $|G \ast r|^2 \ne G \ast |r|^2$ for convolution operator $\ast$,
        but it should be close.
        """
        # Note: in-place vector operations are not notably faster.

        # Handle absorption through the substrate, which occurs when Q<0
        # (condition)*C is C when condition is True or 0 when False,
        # (condition)*(C-1)+1 is C when condition is True or 1 when False.
        back = (calc_Q < 0)*(self.back_absorption.value-1)+1
        calc_R = calc_R * back

        # For back reflectivity, reverse the sign of Q after computing
        if self.back_reflectivity:
            calc_Q = -calc_Q
        if calc_Q[-1] < calc_Q[0]:
            calc_Q, calc_R = [v[::-1] for v in (calc_Q, calc_R)]
        if resolution:
            Q, R = self._apply_resolution(calc_Q, calc_R, interpolation)
        else:
            # Given that the target Q points should be in the set of
            # calculated Q values, interp will give us the
            # values of Q at the appropriate R, even if there are
            # guard values, or otherwise some mixture of calculated
            # Q values.  The cost of doing so is going to be n log n
            # in the size of Q, which is a bit pricey, but let's see
            # if it is a problem before optimizing.
            Q, dQ = _interpolate_Q(self.Q, self.dQ, interpolation)
            Q, R = self.Q, np.interp(Q, calc_Q, calc_R)
        if np.iscomplex(R).any():
            # When R is an amplitude you can scale R by sqrt(A) to reproduce
            # the effect of scaling the intensity in the reflectivity. To
            # reproduce the effect of adding a background you can fiddle the
            # phase of r as well using:
            #      s = (sqrt(A) + i sqrt(B)/|r|) r
            # then
            #      |s|^2 = |sqrt(A) + i sqrt(B)/|r||^2 |r|^2
            #            = (A + B/|r|^2) |r|^2
            #            = A |r|^2 + B
            # Note that this cannot work for negative background since
            # |s|^2 >= 0 always, whereas negative background could push the
            # reflectivity below zero.
            R = np.sqrt(self.intensity.value)*R
            if self.background.value > 0:
                R += 1j*np.sqrt(self.background.value)*R/abs(R)
        else:
            R = self.intensity.value*R + self.background.value
        #return calc_Q, calc_R
        return Q, R

    def fresnel(self, substrate=None, surface=None):
        """
        Returns a Fresnel reflectivity calculator given the surface and
        and substrate.  The calculated reflectivity includes The Fresnel
        reflectivity for the probe reflecting from a block of material with
        the given substrate.

        Returns F = R(probe.Q), where R is magnitude squared reflectivity.
        """
        # Doesn't use ProbeCache, but this routine is not time critical
        Srho, Sirho = (0, 0) if substrate is None else substrate.sld(self)[:2]
        Vrho, Virho = (0, 0) if surface is None else surface.sld(self)[:2]
        if self.back_reflectivity:
            Srho, Vrho = Vrho, Srho
            Sirho, Virho = Virho, Sirho
        if Srho == Vrho:
            Srho = Vrho + 1
        #I = np.ones_like(self.Q)
        I = 1
        calculator = fresnel.Fresnel(rho=Srho*I, irho=Sirho*I,
                                     Vrho=Vrho*I, Virho=Virho*I)
        return calculator

    def save(self, filename, theory, substrate=None, surface=None):
        """
        Save the data and theory to a file.
        """
        fresnel_calculator = self.fresnel(substrate, surface)
        Q, FQ = self.apply_beam(self.calc_Q, fresnel_calculator(self.calc_Q))
        Q, R = theory
        if len(Q) != len(self.Q):
            # Saving interpolated data
            A = np.array((Q, R, np.interp(Q, self.Q, FQ)))
            header = ("# %17s %20s %20s\n"
                      % ("Q (1/A)", "theory", "fresnel"))
        elif getattr(self, 'R', None) is not None:
            A = np.array((self.Q, self.dQ, self.R, self.dR,
                             R, FQ))
            header = ("# %17s %20s %20s %20s %20s %20s\n"
                      % ("Q (1/A)", "dQ (1/A)", "R", "dR", "theory", "fresnel"))
        else:
            A = np.array((self.Q, self.dQ, R, FQ))
            header = ("# %17s %20s %20s %20s\n"
                      % ("Q (1/A)", "dQ (1/A)", "theory", "fresnel"))

        header = ("# intensity: %.15g\n# background: %.15g\n"
                    % (self.intensity.value, self.background.value)) + header

        with open(filename, "wb") as fid:
            #print("saving", A)
            fid.write(asbytes(header))
            np.savetxt(fid, A.T, fmt="%20.15g")

    def plot(self, view=None, **kwargs):
        """
        Plot theory against data.

        Need substrate/surface for Fresnel-normalized reflectivity
        """

        view = view if view is not None else self.view

        if view == 'linear':
            self.plot_linear(**kwargs)
        elif view == 'log':
            self.plot_log(**kwargs)
        elif view == 'fresnel':
            self.plot_fresnel(**kwargs)
        elif view == 'logfresnel':
            self.plot_logfresnel(**kwargs)
        elif view == 'q4':
            self.plot_Q4(**kwargs)
        elif view == 'resolution':
            self.plot_resolution(**kwargs)
        elif view.startswith('resid'):
            self.plot_residuals(**kwargs)
        elif view == 'fft':
            self.plot_fft(**kwargs)
        elif view == 'SA': # SA uses default plot
            self.plot(view=None, **kwargs)
        else:
            raise TypeError("incorrect reflectivity view '%s'"%view)


    def plot_resolution(self, suffix='', label=None, **kwargs):
        import matplotlib.pyplot as plt
        plt.plot(self.Q, self.dQ,
                 label=self.label(prefix=label, suffix=suffix))
        plt.xlabel(r'Q ($\AA^{-1}$)')
        plt.ylabel(r'Q resolution ($1-\sigma \AA^{-1}$)')
        plt.title('Measurement resolution')


    def plot_linear(self, **kwargs):
        """
        Plot the data associated with probe.
        """
        import matplotlib.pyplot as plt
        self._plot_pair(ylabel='Reflectivity', **kwargs)
        plt.yscale('linear')

    def plot_log(self, **kwargs):
        """
        Plot the data associated with probe.
        """
        import matplotlib.pyplot as plt
        self._plot_pair(ylabel='Reflectivity', **kwargs)
        plt.yscale('log')

    def plot_logfresnel(self, *args, **kw):
        """
        Plot the log Fresnel-normalized reflectivity associated with the probe.
        """
        import matplotlib.pyplot as plt
        self.plot_fresnel(*args, **kw)
        plt.yscale('log')

    def plot_fresnel(self, substrate=None, surface=None, **kwargs):
        r"""
        Plot the Fresnel-normalized reflectivity associated with the probe.

        Note that the Fresnel reflectivity has the intensity and background
        applied before normalizing so that hydrogenated samples display more
        cleanly.  The formula to reproduce the graph is:

        .. math::

             R' = R / (F(Q) I + B)
             \Delta R' = \Delta R / (F(Q) I + B)

        where $I$ is the intensity and $B$ is the background.
        """
        if substrate is None and surface is None:
            raise TypeError("Fresnel-normalized reflectivity needs substrate or surface")
        F = self.fresnel(substrate=substrate, surface=surface)
        #print("substrate", substrate, "surface", surface)
        def scale(Q, dQ, R, dR, interpolation=0):
            Q, fresnel = self.apply_beam(self.calc_Q, F(self.calc_Q),
                                         interpolation=interpolation)
            return Q, dQ, R/fresnel, dR/fresnel
        if substrate is None:
            name = "air:%s" % surface.name
        elif surface is None or isinstance(surface, Vacuum):
            name = substrate.name
        else:
            name = "%s:%s" % (substrate.name, surface.name)
        self._plot_pair(scale=scale, ylabel='R/(R(%s)' % name, **kwargs)

    def plot_Q4(self, **kwargs):
        r"""
        Plot the Q**4 reflectivity associated with the probe.

        Note that Q**4 reflectivity has the intensity and background applied
        so that hydrogenated samples display more cleanly.  The formula
        to reproduce the graph is:

        .. math::

             R' = R / ( (100*Q)^{-4} I + B)
             \Delta R' = \Delta R / ( (100*Q)^{-4} I + B )

        where $B$ is the background.
        """
        def scale(Q, dQ, R, dR, interpolation=0):
            #Q4 = np.maximum(1e-8*Q**-4, self.background.value)
            Q4 = 1e-8*Q**-4*self.intensity.value + self.background.value
            return Q, dQ, R/Q4, dR/Q4
        #Q4[Q4==0] = 1
        self._plot_pair(scale=scale, ylabel='R (100 Q)^4', **kwargs)

    def _plot_pair(self, theory=None,
                   scale=lambda Q, dQ, R, dR, interpolation=0: (Q, dQ, R, dR),
                   ylabel="", suffix="", label=None,
                   plot_shift=None, **kwargs):
        import matplotlib.pyplot as plt
        c = coordinated_colors()
        plot_shift = plot_shift if plot_shift is not None else Probe.plot_shift
        trans = auto_shift(plot_shift)
        if hasattr(self, 'R') and self.R is not None:
            Q, dQ, R, dR = scale(self.Q, self.dQ, self.R, self.dR)
            if not self.show_resolution:
                dQ = None
            plt.errorbar(Q, R, yerr=dR, xerr=dQ, capsize=0,
                         fmt='.', color=c['light'], transform=trans,
                         label=self.label(prefix=label,
                                          gloss='data',
                                          suffix=suffix))
        if theory is not None:
            # TODO: completely restructure interpolation handling
            # Interpolation is used to show the theory curve between the
            # data points.  The _calc_Q points used to predict theory at
            # the measured data are used for the interpolated Q points, with
            # the resolution function centered on each interpolated value.
            # The result is that when interpolation != 0, there are more
            # theory points than data points, and we will need to accomodate
            # this when computing normalization curves for Fresnel and Q^4
            # reflectivity.
            # Issues with current implementation:
            # * If the resolution is too tight, there won't be sufficient
            #   support from _calc_Q to compute theory at Q interpolated.
            # * dQ for the interpolated points uses linear interpolation
            #   of dQ between neighbours.  If measurements with tight and
            #   loose resolution are interleaved the result will look very
            #   strange.
            # * There are too many assumptions about interpolation shared
            #   between Experiment and Probe objects.  In particular, the
            #   Fresnel object needs to be computed at the same interpolated
            #   points as the theory function.
            # * If there are large gaps in the data the interpolation will
            #   not fill them in correctly.  Perhaps we should set _Q_plot
            #   and _calc_Q_plot independently from the data?
            # * We sometimes show the theory curve without resolution
            #   applied; this has not been tested with interpolation
            interpolation = kwargs.get('interpolation', 0)
            Q, R = theory
            Q, dQ, R, dR = scale(Q, 0, R, 0, interpolation=interpolation)
            plt.plot(Q, R, '-',
                     color=c['dark'], transform=trans,
                     label=self.label(prefix=label,
                                      gloss='theory',
                                      suffix=suffix))
            #from numpy.fft import fft
            #x, y = Q[1::2], abs(fft(R)[:(len(R)-1)//2])
            #y = y * (R.max()/y.max())
            #plt.plot(x, y, '-')
        plt.xlabel('Q (inv Angstroms)')
        plt.ylabel(ylabel)
        #plt.legend(bbox_to_anchor=(1.05, 1), loc=2, borderaxespad=0.)
        h = plt.legend(fancybox=True, numpoints=1)
        h.get_frame().set_alpha(0.5)

    def plot_residuals(self, theory=None, suffix='', label=None,
                       plot_shift=None, **kwargs):
        import matplotlib.pyplot as plt
        plot_shift = plot_shift if plot_shift is not None else Probe.residuals_shift
        trans = auto_shift(plot_shift)
        if theory is not None and self.R is not None:
            c = coordinated_colors()
            Q, R = theory
            # In case theory curve is evaluated at more/different points...
            R = np.interp(self.Q, Q, R)
            residual = (R - self.R)/self.dR
            plt.plot(self.Q, residual,
                     '.', color=c['light'],
                     transform=trans,
                     label=self.label(prefix=label, suffix=suffix))
        plt.axhline(1, color='black', ls='--', lw=1)
        plt.axhline(0, color='black', lw=1)
        plt.axhline(-1, color='black', ls='--', lw=1)
        plt.xlabel('Q (inv A)')
        plt.ylabel('(theory-data)/error')
        plt.legend(numpoints=1)

    def plot_fft(self, theory=None, suffix='', label=None,
                 substrate=None, surface=None, **kwargs):
        """
        FFT analysis of reflectivity signal.
        """
        raise NotImplementedError
        import matplotlib.pyplot as plt
        c = coordinated_colors()
        if substrate is None and surface is None:
            raise TypeError("FFT reflectivity needs substrate or surface")
        F = self.fresnel(substrate=substrate, surface=surface)
        #Qc = sqrt(16*pi*substrate)
        Qc = 0
        Qmax = max(self.Q)
        T = np.linspace(Qc, Qmax, len(self.Q))
        z = np.linspace(0, 2*pi/Qmax, len(self.Q)//2)
        if hasattr(self, 'R'):
            signal = np.interp(T, self.Q, self.R/F(self.Q))
            A = abs(numpy.fft.fft(signal - np.average(signal)))
            A = A[:len(A)//2]
            plt.plot(z, A, '.-', color=c['light'],
                     label=self.label(prefix=label,
                                      gloss='data',
                                      suffix=suffix))
        if theory is not None:
            Q, R = theory
            signal = np.interp(T, Q, R/F(Q))
            A = abs(numpy.fft.fft(signal-np.average(signal)))
            A = A[:len(A)//2]
            plt.plot(z, A, '-', color=c['dark'],
                     label=self.label(prefix=label,
                                      gloss='theory',
                                      suffix=suffix))
        plt.xlabel('w (A)')
        if substrate is None:
            name = "air:%s" % surface.name
        elif surface is None or isinstance(surface, Vacuum):
            name = substrate.name
        else:
            name = "%s:%s" % (substrate.name, surface.name)
        plt.ylabel('|FFT(R/R(%s))|' % name)

    def label(self, prefix=None, gloss="", suffix=""):
        if not prefix:
            prefix = self.name
        if prefix:
            return " ".join((prefix+suffix, gloss)) if gloss else prefix
        else:
            return suffix+" "+gloss if gloss else None


class XrayProbe(Probe):
    """
    X-Ray probe.

    By providing a scattering factor calculator for X-ray scattering, model
    components can be defined by mass density and chemical composition.
    """
    radiation = "xray"

    # TODO: remove density from interface since it is always 1.0
    # Density is handled as a scale factor applied to the returned sld
    # in material.ProbeCache. This allows us to fit the density without
    # looking up the sld each time.
    def scattering_factors(self, material, density):
        # doc string is inherited from parent (see below)
        # TODO: support wavelength dependent systems
        rho, irho = xsf.xray_sld(material,
                                 wavelength=self.unique_L[0],
                                 density=density)
        return rho, irho, 0
    scattering_factors.__doc__ = Probe.scattering_factors.__doc__


class NeutronProbe(Probe):
    """
    Neutron probe.

    By providing a scattering factor calculator for X-ray scattering, model
    components can be defined by mass density and chemical composition.
    """
    radiation = "neutron"

    # TODO: remove density from interface since it is always 1.0
    # Density is handled as a scale factor applied to the returned sld
    # in material.ProbeCache. This allows us to fit the density without
    # looking up the sld each time.
    def scattering_factors(self, material, density):
        # doc string is inherited from parent (see below)
        # TODO: support wavelength dependent systems
        rho, irho, rho_incoh = nsf.neutron_sld(material,
                                               wavelength=self.unique_L[0],
                                               density=density)
        #print(f"{material}@{density} L={self.unique_L[0]} rho={rho}")
        return rho, irho, rho_incoh
    scattering_factors.__doc__ = Probe.scattering_factors.__doc__


class ProbeSet(Probe):
    def __init__(self, probes, name=None):
        self.probes = list(probes)
        self.R = np.hstack([p.R for p in self.probes])
        self.dR = np.hstack([p.dR for p in self.probes])
        self.name = name if name is not None else self.probes[0].name

        back_refls = [f.back_reflectivity for f in self.probes]
        if all(back_refls) or not any(back_refls):
            self.back_reflectivity = back_refls[0]
        else:
            raise ValueError("Cannot mix front and back reflectivity measurements")

    def parameters(self):
        return [p.parameters() for p in self.probes]
    parameters.__doc__ = Probe.parameters.__doc__

    def to_dict(self):
        """ Return a dictionary representation of the parameters """
        return to_dict({
            'type': type(self).__name__,
            'name': self.name,
            'probes': self.probes,
        })

    def resynth_data(self):
        for p in self.probes: p.resynth_data()
        self.R = np.hstack([p.R for p in self.probes])
    resynth_data.__doc__ = Probe.resynth_data.__doc__

    def restore_data(self):
        for p in self.probes: p.restore_data()
        self.R = np.hstack([p.R for p in self.probes])
    restore_data.__doc__ = Probe.restore_data.__doc__

    def simulate_data(self, theory, noise=2.):
        """
        Simulate data, allowing for noise to be a dR array for each Q point.
        """
        Q, R = theory
        dR = np.asarray(noise)
        offset = 0
        for p in self.probes:
            n = len(p.Q)
            if len(self.dR.shape) > 0:
                noise = dR[offset:offset+n]
            p.simulate_data(theory=(Q[offset:offset+n], R[offset:offset+n]),
                            noise=noise)
            offset += n
    simulate_data.__doc__ = Probe.simulate_data.__doc__

    @property
    def Q(self):
        return np.hstack([p.Q for p in self.probes])

    @property
    def calc_Q(self):
        return np.unique(np.hstack([p.calc_Q for p in self.probes]))

    @property
    def dQ(self):
        return np.hstack([p.dQ for p in self.probes])

    @property
    def unique_L(self):
        return np.unique(np.hstack([p.unique_L for p in self.probes]))

    def oversample(self, **kw):
        for p in self.probes:
            p.oversample(**kw)
    oversample.__doc__ = Probe.oversample.__doc__

    def scattering_factors(self, material, density):
        # TODO: support wavelength dependent systems
        return self.probes[0].scattering_factors(material, density)
        # result = [p.scattering_factors(material, density) for p in self.probes]
        # return [np.hstack(v) for v in zip(*result)]
    scattering_factors.__doc__ = Probe.scattering_factors.__doc__

    def apply_beam(self, calc_Q, calc_R, interpolation=0, **kw):
        result = [p.apply_beam(calc_Q, calc_R, **kw) for p in self.probes]
        Q, R = [np.hstack(v) for v in zip(*result)]
        return Q, R

    def fresnel(self, *args, **kw):
        return self.probes[0].fresnel(*args, **kw)
    fresnel.__doc__ = Probe.fresnel.__doc__

    def save(self, filename, theory, substrate=None, surface=None):
        for i, (p, th) in enumerate(self.parts(theory=theory)):
            p.save(filename+str(i+1), th, substrate=substrate, surface=surface)
    save.__doc__ = Probe.save.__doc__

    def plot(self, theory=None, **kw):
        import matplotlib.pyplot as plt
        for p, th in self.parts(theory):
            p.plot(theory=th, **kw)
    plot.__doc__ = Probe.plot.__doc__

    def plot_resolution(self, **kw):
        for p in self.probes:
            p.plot_resolution(**kw)
    plot_resolution.__doc__ = Probe.plot_resolution.__doc__

    def plot_linear(self, theory=None, **kw):
        for p, th in self.parts(theory):
            p.plot_linear(theory=th, **kw)
    plot_linear.__doc__ = Probe.plot_linear.__doc__

    def plot_log(self, theory=None, **kw):
        for p, th in self.parts(theory):
            p.plot_log(theory=th, **kw)
    plot_log.__doc__ = Probe.plot_log.__doc__

    def plot_fresnel(self, theory=None, **kw):
        for p, th in self.parts(theory):
            p.plot_fresnel(theory=th, **kw)
    plot_fresnel.__doc__ = Probe.plot_fresnel.__doc__

    def plot_logfresnel(self, theory=None, **kw):
        for p, th in self.parts(theory):
            p.plot_logfresnel(theory=th, **kw)
    plot_logfresnel.__doc__ = Probe.plot_logfresnel.__doc__

    def plot_Q4(self, theory=None, **kw):
        for p, th in self.parts(theory):
            p.plot_Q4(theory=th, **kw)
    plot_Q4.__doc__ = Probe.plot_Q4.__doc__

    def plot_residuals(self, theory=None, **kw):
        for p, th in self.parts(theory):
            p.plot_residuals(theory=th, **kw)
    plot_residuals.__doc__ = Probe.plot_residuals.__doc__

    def parts(self, theory):
        if theory is None:
            for p in self.probes:
                yield p, None
        else:
            offset = 0
            Q, R = theory
            for p in self.probes:
                n = len(p.Q)
                yield p, (Q[offset:offset+n], R[offset:offset+n])
                offset += n

    def shared_beam(self, intensity=1, background=0,
                    back_absorption=1, theta_offset=0,
                    sample_broadening=0):
        """
        Share beam parameters across all segments.

        New parameters are created for *intensity*, *background*,
        *theta_offset*, *sample_broadening* and *back_absorption*
        and assigned to the all segments.  These can be replaced
        with an explicit parameter in an individual segment if that
        parameter is independent.
        """
        intensity = Parameter.default(intensity, name="intensity")
        background = Parameter.default(background,
                                       name="background",
                                       limits=[0, None])
        back_absorption = Parameter.default(back_absorption,
                                            name="back_absorption",
                                            limits=[0, 1])
        theta_offset = Parameter.default(theta_offset, name="theta_offset")
        sample_broadening = Parameter.default(sample_broadening,
                                              name="sample_broadening",
                                              limits=[0, None])
        for p in self.probes:
            p.intensity = intensity
            p.background = background
            p.back_absorption = back_absorption
            p.theta_offset = theta_offset
            p.sample_broadening = sample_broadening

    def stitch(self, same_Q=0.001, same_dQ=0.001):
        r"""
        Stitch together multiple datasets into a single dataset.

        Points within *tol* of each other and with the same resolution
        are combined by interpolating them to a common $Q$ value then averaged
        using Gaussian error propagation.

        :Returns: probe | Probe
            Combined data set.

        :Algorithm:

        To interpolate a set of points to a common value, first find the
        common $Q$ value:

        .. math::

            \hat Q = \sum{Q_k} / n

        Then for each dataset $k$, find the interval $[i, i+1]$ containing the
        value $Q$, and use it to compute interpolated value for $R$:

        .. math::

            w &= (\hat Q - Q_i)/(Q_{i+1} - Q_i) \\
            \hat R &= w R_{i+1} + (1-w) R_{i+1} \\
            \hat \sigma_{R} &=
                \sqrt{ w^2 \sigma^2_{R_i} + (1-w)^2 \sigma^2_{R_{i+1}} } / n

        Average the resulting $R$ using Gaussian error propagation:

        .. math::

            \hat R &= \sum{\hat R_k}/n \\
            \hat \sigma_R &= \sqrt{\sum \hat \sigma_{R_k}^2}/n

        """
        Q, dQ, R, dR = stitch(self.probes)
        Po = self.probes[0]
        return QProbe(Q, dQ, data=(R, dR),
                      intensity=Po.intensity,
                      background=Po.background,
                      back_absorption=Po.back_absorption,
                      back_reflectivity=Po.back_reflectivity,
                      resolution=Po.resolution)

def parse_orso(filename, *args, **kwargs):
    """load an ORSO text file (.ort)"""
    from orsopy.fileio.orso import load_orso

    POL_CONVERSION = {
        "p": "+",
        "m": "-",
        "mm": "--",
        "mp": "-+",
        "pm": "+-",
        "pp": "++",
    }

    entries = load_orso(filename)
    entries_out = []
    for entry in entries:
        header = entry.info
        data = entry.data
        settings = header.data_source.measurement.instrument_settings
        columns = header.columns
        polarization = POL_CONVERSION.get(settings.polarization, "unpolarized")
        header_out = {"polarization": polarization}

        def get_key(orso_name, refl1d_name):
            column_index = next((i for i,c in enumerate(columns) if c.name == orso_name), None)
            if column_index is not None:
                # NOTE: this is dependent on acceptance of column-first indexing in ORSO
                header_out[refl1d_name] = data[column_index]
            else:
                v = getattr(settings, orso_name, None)
                if hasattr(v, 'magnitude'):
                    header_out[refl1d_name] = v.magnitude

        get_key("incident_angle", "angle")
        get_key("wavelength", "wavelength")
        get_key("angular_resolution", "angular_resolution")
        get_key("wavelength_resolution", "wavelength_resolution")

        entries_out.append((header_out, np.array(data)))
    return entries_out

def load4(filename, keysep=":", sep=None, comment="#", name=None,
          intensity=1, background=0, back_absorption=1,
          back_reflectivity=False, Aguide=BASE_GUIDE_ANGLE, H=0,
          theta_offset=None, sample_broadening=None,
          L=None, dL=None, T=None, dT=None, dR=None,
          FWHM=False, radiation=None,
          columns=None, data_range=(None, None),
          resolution='normal',oversampling=None,
         ):
    r"""
    Load in four column data Q, R, dR, dQ.

    The file is loaded with *bumps.data.parse_multi*.  *keysep*
    defaults to ':' so that header data looks like JSON key: value
    pairs.  *sep* is None so that the data uses white-space separated
    columns.  *comment* is the standard '#' comment character, used
    for "# key: value" lines, for commenting out data lines using
    "#number number number number", and for adding comments after
    individual data lines.  The parser isn't very sophisticated, so
    be nice.

    *intensity* is the overall beam intensity, *background* is the
    overall background level, and *back_absorption* is the relative
    intensity of data measured at negative Q compared to positive Q
    data.  These can be values or a bumps *Parameter* objects.

    *back_reflectivity* is True if reflectivity was measured through
    the substrate.  This allows you to arrange the model from substrate
    to surface regardless of whether you are measuring through the
    substrate or reflecting off the surface.

    *theta_offset* indicates sample alignment.  In order to use theta
    offset you need to be able to convert from Q to wavelength and angle
    by providing values for the wavelength or the angle, and the associated
    resolution.

    *L*, *dL* in Angstroms can be used to recover angle and angular resolution
    for monochromatic sources where wavelength is fixed and angle is varying.
    These values can also be stored in the file header as::

        # wavelength: 4.75  # Ang
        # wavelength_resolution: 0.02  # Ang (1-sigma)

    *T*, *dT* in degrees can be used to recover wavelength and wavelength
    dispersion for time of flight sources where angle is fixed and wavelength
    is varying, or you can store them in the header of the file::

        # angle: 2  # degrees
        # angular_resolution: 0.2  # degrees (1-sigma)

    If both angle and wavelength are varying in the data, you can specify
    a separate value for each point, such the following::

        # wavelength: [1, 1.2, 1.5, 2.0, ...]
        # wavelength_resolution: [0.02, 0.02, 0.02, ...]

    *dR* can be used to replace the uncertainty estimate for R in the
    file with $\Delta R = R * \text{dR}$.  This allows files with only
    two columns, *Q* and *R* to be loaded.  Note that points with *dR=0*
    are automatically set to the minimum *dR>0* in the dataset.

    Instead of constants, you can provide function, *dT = lambda T: f(T)*,
    *dL = lambda L: f(L)* or *dR = lambda Q, R, dR: f(Q, R, dR)* for more
    complex relationships (with *dR()* returning 1-$\sigma$ $\Delta R$).

    *sample_broadening* in degrees FWHM adds to the angular_resolution.
    Scale 1-$\sigma$ rms by $2 \surd(2 \ln 2) \approx 2.34$ to convert to FWHM.

    *Aguide* and *H* are parameters for polarized beam measurements
    indicating the magnitude and direction of the applied field.

    Polarized data is represented using a multi-section data file,
    with blank lines separating each section.  Each section must
    have a polarization keyword, with value "++", "+-", "-+" or "--".

    *FWHM* is True if dQ, dT, dL are given as FWHM rather than 1-$\sigma$.
    *dR* is always 1-$\sigma$.  *sample_broadening* is always FWHM.

    *radiation* is 'xray' or 'neutron', depending on whether X-ray or
    neutron scattering length density calculator should be used for
    determining the scattering length density of a material.
    Default is 'neutron'

    *columns* is a string giving the column order in the file.  Default
    order is "Q R dR dQ".  Note: include dR and dQ even if the file only
    has two or three columns, but put the missing columns at the end.

    *data_range* indicates which data rows to use.  Arguments are the
    same as the list slice arguments, *(start, stop, step)*.  This follows
    the usual semantics of list slicing, *L[start:stop:step]*, with
    0-origin indices, stop is last plus one and step optional.  Use negative
    numbers to count from the end.  Default is *(None, None)* for the entire
    data set.

    *resolution* is 'normal' (default) or 'uniform'. Use uniform if you
    are merging Q points from a finely stepped energy sensitive measurement.

    *oversampling* is None or a positive integer indicating how many points to add
    between data point to support sparse data with denser theory (for PolarizedNeutronProbe)
    """
    json_header_encoding = False

    if filename.endswith('.ort'):
        entries = parse_orso(filename)
    else:
        json_header_encoding = True # for .refl files, header values are json-encoded
        entries = parse_multi(filename, keysep=keysep, sep=sep, comment=comment)

    if columns:
        actual = columns.split()
        natural = "Q R dR dQ".split()
        column_order = [actual.index(k) for k in natural]
    else:
        column_order = [0, 1, 2, 3]
    index = slice(*data_range)
    probe_args = dict(
        name=name,
        filename=filename,
        intensity=intensity,
        background=background,
        back_absorption=back_absorption,
        back_reflectivity=back_reflectivity,
        theta_offset=theta_offset,
        sample_broadening=sample_broadening,
        resolution=resolution,
    )
    data_args = dict(
        radiation=radiation,
        FWHM=FWHM,
        T=T, L=L, dT=dT, dL=dL, dR=dR,
        column_order=column_order,
        index=index,
    )
    if len(entries) == 1:
        probe = _data_as_probe(entries[0], json_header_encoding, probe_args, **data_args)
    else:
        data_by_xs = {strip_quotes(entry[0]["polarization"])
                      : _data_as_probe(entry, json_header_encoding, probe_args, **data_args)
                      for entry in entries}
        if not set(data_by_xs.keys()) <= set('-- -+ +- ++'.split()):
            raise ValueError("Unknown cross sections in: "
                             + ", ".join(sorted(data_by_xs.keys())))
        xs = [data_by_xs.get(xs, None) for xs in ('--', '-+', '+-', '++')]

        if any(isinstance(d, QProbe) for d in xs if d is not None):
            probe = PolarizedQProbe(xs, Aguide=Aguide, H=H)
        else:
            probe = PolarizedNeutronProbe(xs, Aguide=Aguide, H=H, oversampling=oversampling)
    return probe

def _data_as_probe(entry, json_header_encoding, probe_args, T, L, dT, dL, dR, FWHM, radiation,
                   column_order, index):
    decoder = json.loads if json_header_encoding else lambda x: x
    name = probe_args['filename']
    header, data = entry
    if len(data) == 2:
        data_Q, data_R = (data[k][index] for k in column_order[:2])
        data_dR, data_dQ = None, None
        if dR is None:
            raise ValueError("Need dR for two column data in %r" % name)
    elif len(data) == 3:
        data_Q, data_R, data_dR = (data[k][index] for k in column_order[:3])
        data_dQ = None
    else:
        data_Q, data_R, data_dR, data_dQ = (data[k][index] for k in column_order)

    if FWHM and data_dQ is not None: # dQ is already 1-sigma when not FWHM
        data_dQ = FWHM2sigma(data_dQ)

    # Override dR in the file if desired.
    # Make sure the computed dR is positive (otherwise chisq is infinite) by
    # choosing the smallest positive uncertainty to replace the invalid values.
    if dR is not None:
        data_dR = dR(data_Q, data_R, data_dR) if callable(dR) else data_R * dR
        data_dR[data_dR <= 0] = np.min(data_dR[data_dR > 0])

    # support calculation of sld from material based on radiation type
    if radiation is not None:
        data_radiation = radiation
    elif 'radiation' in header:
        data_radiation = decoder(header['radiation'])
    else:
        # Default to neutron data if radiation not given in head.
        data_radiation = 'neutron'
        #data_radiation = None

    if data_radiation == 'xray':
        make_probe = XrayProbe
    elif data_radiation == 'neutron':
        make_probe = NeutronProbe
    else:
        make_probe = Probe

    # Get T,dT,L,dL from header if it is not provided as an argument
    def fetch_key(key, override):
        # Note: pulls header and index pulled from context
        if override is not None:
            return override
        elif key in header:
            v = decoder(header[key])
            return np.array(v)[index] if isinstance(v, list) else v
        else:
            return None

    # Get T and L, either from user input or from datafile.
    data_T = fetch_key('angle', T)
    data_L = fetch_key('wavelength', L)

    # If one of T and L is missing, reconstruct it from Q
    if data_T is None and data_L is not None:
        data_T = QL2T(data_Q, data_L)
    if data_L is None and data_T is not None:
        data_L = QT2L(data_Q, data_T)

    # Get dT and dL, either from user input or from datafile.
    data_dL = fetch_key('wavelength_resolution', dL)
    data_dT = fetch_key('angular_resolution', dT)
    #print(header['angular_resolution'], data_dT)

    # Support dT = f(T), dL = f(L)
    if callable(data_dT):
        if data_T is None:
            raise ValueError("Need T to determine dT for %r" % name)
        data_dT = data_dT(data_T)
    if callable(data_dL):
        if data_L is None:
            raise ValueError("Need L to determine dL for %r" % name)
        data_dL = data_dL(data_L)

    # Convert input dT,dL to FWHM if necessary.
    if data_dL is not None and not FWHM:
        data_dL = sigma2FWHM(data_dL)
    if data_dT is not None and not FWHM:
        data_dT = sigma2FWHM(data_dT)

    # If dT or dL is missing, reconstruct it from Q.
    if data_dT is None and not any(v is None for v in (data_L, data_dL, data_dQ)):
        data_dT = dQdL2dT(data_Q, data_dQ, data_L, data_dL)
    if data_dL is None and not any(v is None for v in (data_T, data_dT, data_dQ)):
        data_dLoL = dQdT2dLoL(data_Q, data_dQ, data_T, data_dT)
        data_dL = data_dLoL * data_L

    # Check reconstruction if user provided any of T, L, dT, or dL.
    # Also, sample_offset or sample_broadening.
    offset = probe_args['theta_offset']
    broadening = probe_args['sample_broadening']
    if any(v is not None for v in (T, dT, L, dL, offset, broadening)):
        if data_T is None:
            raise ValueError("Need L to determine T from Q for %r" % name)
        if data_L is None:
            raise ValueError("Need T to determine L from Q for %r" % name)
        if data_dT is None:
            raise ValueError("Need dL to determine dT from dQ for %r" % name)
        if data_dL is None:
            raise ValueError("Need dT to determine dL from dQ for %r" % name)

    # Build the probe, or the Q probe if we don't have angle and wavelength.
    if all(v is not None for v in (data_T, data_L, data_dT, data_dL)):
        probe = make_probe(
            T=data_T, dT=data_dT,
            L=data_L, dL=data_dL,
            data=(data_R, data_dR),
            dQ=data_dQ,
            **probe_args)
    else:
        # QProbe doesn't accept theta_offset or sample_broadening
        qprobe_args = probe_args.copy()
        qprobe_args.pop('theta_offset')
        qprobe_args.pop('sample_broadening')
        probe = QProbe(data_Q, data_dQ, data=(data_R, data_dR), **qprobe_args)

    return probe


class QProbe(Probe):
    """
    A pure Q, R probe

    This probe with no possibility of tricks such as looking up the
    scattering length density based on wavelength, or adjusting for
    alignment errors.
    """
    def __init__(self, Q, dQ, data=None, name=None, filename=None,
                 intensity=1, background=0, back_absorption=1,
                 back_reflectivity=False, resolution='normal'):
        if not name and filename:
            name = os.path.splitext(os.path.basename(filename))[0]
        qualifier = " "+name if name is not None else ""
        self.intensity = Parameter.default(intensity, name="intensity"+qualifier)
        self.background = Parameter.default(background, name="background"+qualifier,
                                            limits=[0, None])
        self.back_absorption = Parameter.default(back_absorption,
                                                 name="back_absorption"+qualifier,
                                                 limits=[0, 1])
        self.theta_offset = Constant(0, name="theta_offset"+qualifier)
        self.sample_broadening = Constant(0, name="sample_broadening"+qualifier)

        self.back_reflectivity = back_reflectivity


        if data is not None:
            R, dR = data
        else:
            R, dR = None, None

        self.Q, self.dQ = Q, dQ
        self.R = R
        self.dR = dR
        self.unique_L = None
        self.calc_Qo = self.Qo
        self.name = name
        self.filename = filename
        self.resolution = resolution

    def scattering_factors(self, material, density):
        raise NotImplementedError(
            "need radiation type and wavelength in <%s> to compute sld for %s"
            % (self.filename, material))
    scattering_factors.__doc__ = Probe.scattering_factors.__doc__

    def oversample(self, n=20, seed=1):
        rng = numpy.random.RandomState(seed=seed)
        extra = rng.normal(self.Q, self.dQ, size=(n-1, len(self.Q)))
        calc_Q = np.hstack((self.Q, extra.flatten()))
        self.calc_Qo = np.sort(calc_Q)
    oversample.__doc__ = Probe.oversample.__doc__

    def critical_edge(self, substrate=None, surface=None,
                      n=51, delta=0.25):
        Q_c = self.Q_c(substrate, surface)
        extra = np.linspace(Q_c*(1 - delta), Q_c*(1+delta), n)
        calc_Q = np.hstack((self.Q, extra, 0))
        self.calc_Qo = np.sort(calc_Q)
    critical_edge.__doc__ = Probe.critical_edge.__doc__

def measurement_union(xs):
    """
    Determine the unique (T, dT, L, dL) across all datasets.
    """

    # First gather a set of unique tuples in angle and wavelength
    TL = set()
    for x in xs:
        if x is not None:
            TL |= set(zip(x.T+x.theta_offset.value, x.dT, x.L, x.dL, x.dQ))
    T, dT, L, dL, dQ = zip(*[item for item in TL])
    T, dT, L, dL, dQ = [np.asarray(v) for v in (T, dT, L, dL, dQ)]

    # Convert to Q, dQ
    Q = TL2Q(T, L)

    # Sort by Q
    idx = np.argsort(Q)
    T, dT, L, dL, Q, dQ = T[idx], dT[idx], L[idx], dL[idx], Q[idx], dQ[idx]
    if abs(Q[1:] - Q[:-1]).any() < 1e-14:
        raise ValueError("Q is not unique")
    return T, dT, L, dL, Q, dQ

def Qmeasurement_union(xs):
    """
    Determine the unique Q, dQ across all datasets.
    """
    Qset = set()
    for x in xs:
        if x is not None:
            Qset |= set(zip(x.Q, x.dQ))
    Q, dQ = [np.array(v) for v in zip(*sorted(Qset))]
    if abs(Q[1:] - Q[:-1]).any() < 1e-14:
        raise ValueError("Q values differ by less than 1e-14")
    return Q, dQ

optional_xs = Union[NeutronProbe, Literal[None]]

@schema(init=False)
class PolarizedNeutronProbe:
    """
    Polarized neutron probe

    *xs* (4 x NeutronProbe) is a sequence pp, pm, mp and mm.

    *Aguide* (degrees) is the angle of the applied field relative
    to the plane of the sample, with angle 270º in the plane of the sample.

    *H* (tesla) is the magnitude of the applied field
    """
    name: str
    mm: optional_xs = None
    mp: optional_xs = None
    pm: optional_xs = None
    pp: optional_xs = None
    H: Parameter
    Aguide: Parameter
    oversampling: Optional[int] = None
    oversampling_seed: int = 1

    view = None  # Default to Probe.view when None
    show_resolution = None  # Default to Probe.show_resolution when None
    substrate = surface = None
    polarized = True
    _xs_names = ["mm", "mp", "pm", "pp"]
    
    def __init__(self, xs: Optional[Tuple]=None,
                       mm: optional_xs=None,
                       mp: optional_xs=None,
                       pm: optional_xs=None,
                       pp: optional_xs=None,
                       name=None, Aguide=BASE_GUIDE_ANGLE, H=0,
                       oversampling=None, oversampling_seed=1):
        if any([mm, mp, pm, pp]):
            if xs is not None:
                warnings.warn("a cross-section is directly specified - xs argument will be ignored")
            self.mm = mm
            self.mp = mp
            self.pm = pm
            self.pp = pp
        else:
            for index, xs_name in enumerate(self._xs_names):
                setattr(self, xs_name, xs[index])

        self._theta_offsets = None
        if name is None and self.mm is not None:
            name = self.mm.name
        self.name = name
        self._calculate_union()
        # self.T, self.dT, self.L, self.dL, self.Q, self.dQ \
        #     = measurement_union(xs)
        # self._set_calc(self.T, self.L)
        self._check()
        spec = " "+name if name else ""
        self.H = Parameter.default(H, name="H"+spec)
        self.Aguide = Parameter.default(Aguide, name="Aguide"+spec,
                                        limits=[-360, 360])
        if oversampling is not None:
            self.oversample(oversampling, oversampling_seed)
        
    @property
    def xs(self):
        return [getattr(self, xs_name) for xs_name in self._xs_names]
    
    def parameters(self):
        xs_pars = [(xsi.parameters() if xsi else None)
                   for xsi in self.xs]
        output = dict(zip(self._xs_names, xs_pars))
        output['Aguide'] = self.Aguide
        output['H'] = self.H
        return output

    def resynth_data(self):
        for p in self.xs:
            if p is not None:
                p.resynth_data()
    resynth_data.__doc__ = Probe.resynth_data.__doc__

    def restore_data(self):
        for p in self.xs:
            if p is not None:
                p.restore_data()
    restore_data.__doc__ = Probe.restore_data.__doc__

    def simulate_data(self, theory, noise=2.):
        if noise is None or np.isscalar(noise):
            noise = [noise]*4
        for data_k, theory_k, noise_k in zip(self.xs, theory, noise):
            if data_k is not None:
                data_k.simulate_data(theory=theory_k, noise=noise_k)
    simulate_data.__doc__ = Probe.simulate_data.__doc__

    def _check(self):
        back_refls = [f.back_reflectivity for f in self.xs if f is not None]
        if all(back_refls) or not any(back_refls):
            self.back_reflectivity = back_refls[0]
        else:
            raise ValueError("Cannot mix front and back reflectivity measurements")

    def shared_beam(self, intensity=1, background=0,
                    back_absorption=1, theta_offset=0,
                    sample_broadening=0):
        """
        Share beam parameters across all four cross sections.

        New parameters are created for *intensity*, *background*,
        *theta_offset*, *sample_broadening* and *back_absorption*
        and assigned to the all cross sections.  These can be replaced
        with an explicit parameter in an individual cross section if that
        parameter is independent.
        """
        intensity = Parameter.default(intensity, name="intensity")
        background = Parameter.default(background, name="background",
                                       limits=[0, None])
        back_absorption = Parameter.default(back_absorption,
                                            name="back_absorption",
                                            limits=[0, 1])
        theta_offset = Parameter.default(theta_offset, name="theta_offset")
        sample_broadening = Parameter.default(sample_broadening,
                                              name="sample_broadening",
                                              limits=[0, None])
        for x in self.xs:
            if x is not None:
                x.intensity = intensity
                x.background = background
                x.back_absorption = back_absorption
                x.theta_offset = theta_offset
                x.sample_broadening = sample_broadening

    def oversample(self, n=6, seed=1):
        self._oversample(n, seed)
        self.oversampling = n
        self.oversampling_seed = seed

    def _oversample(self, n=6, seed=1):
        # doc string is inherited from parent (see below)
        rng = numpy.random.RandomState(seed=seed)
        T = rng.normal(self.T[:, None], self.dT[:, None], size=(len(self.dT), n))
        L = rng.normal(self.L[:, None], self.dL[:, None], size=(len(self.dL), n))
        T = T.flatten()
        L = L.flatten()
        self._set_calc(T, L)
    _oversample.__doc__ = Probe.oversample.__doc__

    def _calculate_union(self):
        theta_offsets = [x.theta_offset.value for x in self.xs if x is not None]
        if self._theta_offsets is not None and theta_offsets == self._theta_offsets:
            # no change in offsets: use cached values of measurement union
            return

        unique_offsets = set(theta_offsets)
        shared_offset = theta_offsets[0] if len(unique_offsets) == 1 else None
        if self._theta_offsets is not None \
            and shared_offset is not None \
            and len(set(self._theta_offsets)) == 1:
            # offset was shared, and is shared, but value changed
            Q = TL2Q(T=self.T + shared_offset, L=self.L)
            self.calc_Qo = Q
        else:
            # unshared offsets changed, or union has not been calculated before
            self.T, self.dT, self.L, self.dL, self.Q, self.dQo \
                = measurement_union(self.xs)
            self._set_calc(self.T, self.L)

        self._theta_offsets = theta_offsets

    @property
    def calc_Q(self):
        #print('calculating calc_Q...')
        self._calculate_union()
        return self.calc_Qo

    def _set_calc(self, T, L):
        # TODO: shouldn't clone code from probe
        Q = TL2Q(T=T, L=L)

        idx = np.argsort(Q)
        self.calc_T = T[idx]
        self.calc_L = L[idx]
        self.calc_Qo = Q[idx]

        # Only keep the scattering factors that you need
        self.unique_L = np.unique(self.calc_L)
        self._L_idx = np.searchsorted(self.unique_L, L)

    def apply_beam(self, Q, R, resolution=True, interpolation=0):
        """
        Apply factors such as beam intensity, background, backabsorption,
        and footprint to the data.
        """
        return [(xs.apply_beam(Q, Ri, resolution, interpolation) if xs else None)
                for xs, Ri in zip(self.xs, R)]

    def fresnel(self, *args, **kw):
        return self.pp.fresnel(*args, **kw)
    fresnel.__doc__ = Probe.fresnel.__doc__

    def scattering_factors(self, material, density):
        # doc string is inherited from parent (see below)
        rho, irho, rho_incoh = nsf.neutron_sld(material,
                                               wavelength=self.unique_L[0],
                                               density=density)
        # TODO: support wavelength dependent systems
        #print("sf", str(material), type(rho), type(irho[0]))
        return rho, irho, rho_incoh
        #return rho, irho[self._L_idx], rho_incoh
    scattering_factors.__doc__ = Probe.scattering_factors.__doc__

    def select_corresponding(self, theory):
        """
        Select theory points corresponding to the measured data.

        Since we have evaluated theory at every Q, it is safe to interpolate
        measured Q into theory, since it will land on a node,
        not in an interval.
        """

        Qth, Rth = theory
        return [None if x_data is None
                else (x_data.Q, np.interp(x_data.Q, Qth, x_th))
                for x_data, x_th in zip(self.xs, Rth)]


    def save(self, filename, theory, substrate=None, surface=None):
        for xsi, xsi_th, suffix in zip(self.xs, theory, ('A', 'B', 'C', 'D')):
            if xsi is not None:
                xsi.save(filename+suffix, xsi_th,
                         substrate=substrate, surface=surface)
    save.__doc__ = Probe.save.__doc__

    def plot(self, view=None, **kwargs):
        """
        Plot theory against data.

        Need substrate/surface for Fresnel-normalized reflectivity
        """
        view = view if view is not None else self.view

        if view is None:
            view = Probe.view  # Default to Probe.view

        if view == 'linear':
            self.plot_linear(**kwargs)
        elif view == 'log':
            self.plot_log(**kwargs)
        elif view == 'fresnel':
            self.plot_fresnel(**kwargs)
        elif view == 'logfresnel':
            self.plot_logfresnel(**kwargs)
        elif view == 'q4':
            self.plot_Q4(**kwargs)
        elif view.startswith('resid'):
            self.plot_residuals(**kwargs)
        elif view == 'SA':
            self.plot_SA(**kwargs)
        elif view == 'resolution':
            self.plot_resolution(**kwargs)
        else:
            raise TypeError("incorrect reflectivity view '%s'"%view)

    def plot_resolution(self, **kwargs):
        self._xs_plot('plot_resolution', **kwargs)

    def plot_linear(self, **kwargs):
        self._xs_plot('plot_linear', **kwargs)

    def plot_log(self, **kwargs):
        self._xs_plot('plot_log', **kwargs)

    def plot_fresnel(self, **kwargs):
        self._xs_plot('plot_fresnel', **kwargs)

    def plot_logfresnel(self, **kwargs):
        self._xs_plot('plot_logfresnel', **kwargs)

    def plot_Q4(self, **kwargs):
        self._xs_plot('plot_Q4', **kwargs)

    def plot_residuals(self, **kwargs):
        self._xs_plot('plot_residuals', **kwargs)

    def plot_SA(self, theory=None, label=None, plot_shift=None,
                **kwargs):
        import matplotlib.pyplot as plt
        if self.pp is None or self.mm is None:
            raise TypeError("cannot form spin asymmetry plot without ++ and --")

        plot_shift = plot_shift if plot_shift is not None else Probe.plot_shift
        trans = auto_shift(plot_shift)
        pp, mm = self.pp, self.mm
        c = coordinated_colors()
        if hasattr(pp, 'R') and hasattr(mm, 'R') and pp.R is not None and mm.R is not None:
            Q, SA, dSA = spin_asymmetry(pp.Q, pp.R, pp.dR, mm.Q, mm.R, mm.dR)
            if dSA is not None:
                res = (self.show_resolution if self.show_resolution is not None
                       else Probe.show_resolution)
                dQ = pp.dQ if res else None
                plt.errorbar(Q, SA, yerr=dSA, xerr=dQ, fmt='.', capsize=0,
                             label=pp.label(prefix=label, gloss='data'),
                             transform=trans,
                             color=c['light'])
            else:
                plt.plot(Q, SA, '.',
                         label=pp.label(prefix=label, gloss='data'),
                         transform=trans,
                         color=c['light'])
        if theory is not None:
            mm, mp, pm, pp = theory
            Q, SA, _ = spin_asymmetry(pp[0], pp[1], None, mm[0], mm[1], None)
            plt.plot(Q, SA,
                     label=self.pp.label(prefix=label, gloss='theory'),
                     transform=trans,
                     color=c['dark'])
        plt.xlabel(r'Q (\AA^{-1})')
        plt.ylabel(r'spin asymmetry $(R^{++} -\, R^{--}) / (R^{++} +\, R^{--})$')
        plt.legend(numpoints=1)

    def _xs_plot(self, plotter, theory=None, **kwargs):
        import matplotlib.pyplot as plt
        # Plot available cross sections
        if theory is None:
            theory = (None, None, None, None)
        for x_data, x_th, suffix in zip(self.xs, theory,
                                        ('$^{--}$', '$^{-+}$', '$^{+-}$', '$^{++}$')):
            if x_data is not None:
                fn = getattr(x_data, plotter)
                fn(theory=x_th, suffix=suffix, **kwargs)

def spin_asymmetry(Qp, Rp, dRp, Qm, Rm, dRm):
    r"""
    Compute spin asymmetry for R++, R--.

    **Parameters:**

    *Qp*, *Rp*, *dRp* : vector
        Measured ++ cross section and uncertainty.
    *Qm*, *Rm*, *dRm* : vector
        Measured -- cross section and uncertainty.

    If *dRp*, *dRm* are None then the returned uncertainty will also be None.

    **Returns:**

    *Q*, *SA*, *dSA* : vector
        Computed spin asymmetry and uncertainty.

    **Algorithm:**

    Spin asymmetry, $S_A$, is:

    .. math::

        S_A = \frac{R_{++} - R_{--}}{R_{++} + R_{--}}

    Uncertainty $\Delta S_A$ follows from propagation of error:

    .. math::

        \Delta S_A^2 = \frac{4(R_{++}^2\Delta R_{--}^2+R_{--}^2\Delta R_{++})}
                            {(R_{++} + R_{--})^4}

    """
    Rm = np.interp(Qp, Qm, Rm)
    v = (Rp-Rm)/(Rp+Rm)
    if dRp is not None:
        dRm = np.interp(Qp, Qm, dRm)
        dvsq = 4 * ((Rp*dRm)**2 + (Rm*dRp)**2) / (Rp+Rm)**4
        dvsq[dvsq < 0] = 0
        return Qp, v, sqrt(dvsq)
    else:
        return Qp, v, None



def _interpolate_Q(Q, dQ, n):
    """
    Helper function to interpolate between data points.

    *n* is the number of points to show between existing points.
    """
    if n > 0:
        # Extend the Q-range by 1/2 interval on either side
        Q = np.hstack((0.5*(3.*Q[0]-Q[1]), Q, 0.5*(3.*Q[-1]-Q[-2])))
        dQ = np.hstack((0.5*(3.*dQ[0]-dQ[1]), dQ, 0.5*(3.*dQ[-1]-dQ[-2])))
        index = np.arange(0, len(Q), dtype='d')
        subindex = np.arange(0, (n+1)*(len(Q)-1)+1, dtype='d')/(n+1.)
        Q = np.interp(subindex, index, Q)
        dQ = np.interp(subindex, index, dQ)
    return Q, dQ


@schema(init=False)
class PolarizedQProbe(PolarizedNeutronProbe):
    polarized = True
    def __init__(self, xs=None, name=None, Aguide=BASE_GUIDE_ANGLE, H=0):
        self._xs = xs
        self._check()
        self.name = name if name is not None else xs[0].name
        self.unique_L = None
        self.Aguide = Parameter.default(Aguide, name="Aguide "+self.name,
                                        limits=[-360, 360])
        self.H = Parameter.default(H, name="H "+self.name)
        self.Q, self.dQ = Qmeasurement_union(xs)
        self.calc_Qo = self.Q

# Deprecated old long name
PolarizedNeutronQProbe = PolarizedQProbe<|MERGE_RESOLUTION|>--- conflicted
+++ resolved
@@ -94,14 +94,6 @@
     back_reflectivity: bool = False
     R: Optional[Any] = None
     dR: Optional[Any] = 0
-<<<<<<< HEAD
-    T: List[float] = field_desc("List of theta values (incident angle)")
-    dT: Optional[Any] = 0
-    L: List[float] = field_desc("List of lambda values (wavelength, in Angstroms)")
-    dL: Optional[Any] = 0
-    dQ: Optional[Any] = None
-    resolution: Literal["normal", "uniform"] = "uniform"
-=======
     T: NDArray[np.float64] = field_desc("List of theta values (incident angle)")
     dT: Optional[Any] = 0
     L: NDArray[np.float64] = field_desc("List of lambda values (wavelength, in Angstroms)")
@@ -110,7 +102,6 @@
     resolution: Literal["normal", "uniform"] = "uniform"
     oversampling: Optional[int] = None
     oversampling_seed: int = 1
->>>>>>> 09ef32ae
 
 @schema()
 class Probe(ProbeSchema):
@@ -244,11 +235,8 @@
         self.name = name
         self.filename = filename
         self.resolution = resolution
-<<<<<<< HEAD
-=======
         if oversampling is not None:
             self.oversample(oversampling, oversampling_seed)
->>>>>>> 09ef32ae
 
     def _set_TLR(self, T, dT, L, dL, R, dR, dQ):
         #if L is None:
