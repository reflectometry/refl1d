--- conflicted
+++ resolved
@@ -1799,11 +1799,7 @@
     *n* is the number of points to show between existing points.
     """
     if n > 0:
-<<<<<<< HEAD
-        # Extend the Q-range by one point on either side
-=======
         # Extend the Q-range by 1/2 interval on either side
->>>>>>> e238a5cf
         Q = numpy.hstack((0.5*(3.*Q[0]-Q[1]), Q, 0.5*(3.*Q[-1]-Q[-2])))
         dQ = numpy.hstack((0.5*(3.*dQ[0]-dQ[1]), dQ, 0.5*(3.*dQ[-1]-dQ[-2])))
         index = numpy.arange(0, len(Q), dtype='d')
