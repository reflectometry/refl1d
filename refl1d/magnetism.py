<<<<<<< HEAD
=======
# Author: Paul Kienzle
>>>>>>> cefc166b
r"""
Magnetic modeling for 1-D reflectometry.

Magnetic properties are tied to the structural description of the
but only loosely.

There may be dead regions near the interfaces of magnetic materials.

Magnetic behaviour may be varying in complex ways within and
across structural boundaries.  For example, the ma
Indeed, the pattern may continue
across spacer layers, going to zero in the magnetically dead
region and returning to its long range variation on entry to
the next magnetic layer.  Magnetic multilayers may exhibit complex
magnetism throughout the repeated section while the structural
components are fixed.

The scattering behaviour is dependent upon net field strength relative to
polarization direction.   This arises from three underlying quantities:
the strength of the individual dipole moments in the layer, the degree
of alignment of these moments, and the net direction of the alignment.
The strength of the dipole moment depends on the details of the electronic
structure, so unlike the nuclear scattering potential, it cannot be readily
determined from material composition.  Similarly, net magnetization
depends on the details of the magnetic domains within the material, and
cannot readily be determined from first principles.  The interaction
potential of the net magnetic moment depends on the alignment of the field
with respect to the beam, with a net scattering length density of
:math:`\rho_M \cos(\theta_M)`.  Clearly the scattering measurement will
not be able to distinguish between a reduced net magnetic strength
:math:`\rho_M` and a change in orientation :math:`\theta_M` for an
individual measurement, as should be apparent from the correlated
uncertainty plot produced when both parameters are fit.

Magnetism support is split into two parts: describing the layers
and anchoring them to the structure.
"""

from dataclasses import dataclass
from typing import Dict, List, Literal, Union

import numpy as np
from bumps.mono import monospline
from bumps.parameter import Parameter, flatten, to_dict

from .reflectivity import BASE_GUIDE_ANGLE as DEFAULT_THETA_M


@dataclass
class BaseMagnetism:
    """
    Magnetic properties of the layer.

    Magnetism is attached to set of nuclear layers by setting the
    *magnetism* property of the first layer to the rendered for the
    magnetic profile, and setting *extent* to the number of nuclear
    layers attached to the magnetism object.

    *dead_below* and *dead_above* are dead regions within the magnetic
    extent, which allow you to shift the magnetic interfaces relative
    to the nuclear interfaces.

    *interface_below* and *interface_above* are the interface widths
    for the magnetic layer, which default to the interface widths for
    the corresponding nuclear layers if no interfaces are specified.
    For consecutive layers, only *interface_above* is used; any value
    for *interface_below* is ignored.
    """

    name: str
    extent: float
    dead_below: Union[Parameter, Literal[None]]
    dead_above: Union[Parameter, Literal[None]]
    interface_below: Union[Parameter, Literal[None]]
    interface_above: Union[Parameter, Literal[None]]

    def __init__(self, extent=1, dead_below=0, dead_above=0, interface_below=None, interface_above=None, name="LAYER"):
        self.dead_below = Parameter.default(dead_below, limits=(0, None), name=name + " deadM below")
        self.dead_above = Parameter.default(dead_above, limits=(0, None), name=name + " deadM above")
        if interface_below is not None:
            interface_below = Parameter.default(interface_below, limits=(0, None), name=name + " interfaceM below")
        if interface_above is not None:
            interface_above = Parameter.default(interface_above, limits=(0, None), name=name + " interfaceM above")
        self.interface_below = interface_below
        self.interface_above = interface_above
        self.name = name
        self.extent = extent

    def parameters(self) -> Dict[str, Union[Parameter, List[Parameter], Literal[None]]]:
        return {
            "dead_below": self.dead_below,
            "dead_above": self.dead_above,
            "interface_below": self.interface_below,
            "interface_above": self.interface_above,
        }

    def to_dict(self):
        return to_dict(
            {
                "type": type(self).__name__,
                "name": self.name,
                "extent": self.extent,
                "dead_below": self.dead_below,
                "dead_above": self.dead_above,
                "interface_below": self.interface_below,
                "interface_above": self.interface_above,
            }
        )

    def set_layer_name(self, name):
        """
        Update the names of the magnetic parameters with the name of the
        layer if it has not already been set.  This is necessary since we don't
        know the layer name until after we have constructed the magnetism object.
        """
        if self.name == "LAYER":
            for p in flatten(self.parameters()):
                p.name = p.name.replace("LAYER", name)
            self.name = name


@dataclass(init=False)
class Magnetism(BaseMagnetism):
    """
    Region of constant magnetism.

    *rhoM* is the magnetic SLD the layer. Default is :code:`rhoM=0`.

    *thetaM* is the magnetic angle for the layer. Default is :code:`thetaM=270`.

    *name* is the base name for the various layer parameters.

    *extent* defines the number of nuclear layers covered by the magnetic layer.

    *dead_above* and *dead_below* define magnetically dead layers at the
    nuclear boundaries.  These can be negative if magnetism extends beyond
    the nuclear boundary.

    *interface_above* and *interface_below* define the magnetic interface
    at the boundaries, if it is different from the nuclear interface.
    """

    rhoM: Parameter
    thetaM: Parameter

    def __init__(self, rhoM: Union[float, Parameter] = 0, thetaM=DEFAULT_THETA_M, name="LAYER", **kw):
        BaseMagnetism.__init__(self, name=name, **kw)
        self.rhoM = Parameter.default(rhoM, name=name + " rhoM")
        self.thetaM = Parameter.default(thetaM, limits=(0, 360), name=name + " thetaM")

    def parameters(self):
        parameters = BaseMagnetism.parameters(self)
        parameters.update(rhoM=self.rhoM, thetaM=self.thetaM)
        return parameters

    def to_dict(self):
        result = BaseMagnetism.to_dict(self)
        result["rhoM"] = to_dict(self.rhoM)
        result["thetaM"] = to_dict(self.thetaM)
        return result

    def render(self, probe, slabs, thickness, anchor, sigma):
        slabs.add_magnetism(
            anchor=anchor, w=[thickness], rhoM=[self.rhoM.value], thetaM=[self.thetaM.value], sigma=sigma
        )

    def __str__(self):
        return "magnetism(%g)" % self.rhoM.value

    def __repr__(self):
        return "Magnetism(rhoM=%g, thetaM=%g)" % (self.rhoM.value, self.thetaM.value)


@dataclass(init=False)
class MagnetismStack(BaseMagnetism):
    """
    Magnetic slabs within a magnetic layer.

    *weight* is the relative thickness of each layer relative to the nuclear
    stack to which it is anchored.  Weights are automatically normalized to 1.
    Default is :code:`weight=[1]` equal size layers.

    *rhoM* is the magnetic SLD for each layer. Default is :code:`rhoM=[0]`
    for shared magnetism in all the layers.

    *thetaM* is the magnetic angle for each layer.  Default is
    :code:`thetaM=[270]` for no magnetic twist.

    **Not yet implemented.**
    *interfaceM* is the magnetic interface for all but the last layer.  Default
    is :code:`interfaceM=[0]` for equal width interfaces in all layers.

    *name* is the base name for the various layer parameters.

    *extent* defines the number of nuclear layers covered by the magnetic layer.

    *dead_above* and *dead_below* define magnetically dead layers at the
    nuclear boundaries.  These can be negative if magnetism extends beyond
    the nuclear boundary.

    *interface_above* and *interface_below* define the magnetic interface
    at the boundaries, if it is different from the nuclear interface.
    """

    weight: List[Parameter]
    rhoM: List[Parameter]
    thetaM: List[Parameter]

    def __init__(self, weight=None, rhoM=None, thetaM=None, interfaceM=None, name="LAYER", **kw):
        weight_n = 0 if weight is None else len(weight)
        rhoM_n = 0 if rhoM is None else len(rhoM)
        thetaM_n = 0 if thetaM is None else len(thetaM)
        interfaceM_n = 0 if interfaceM is None else (len(interfaceM) + 1)
        n = max(weight_n, rhoM_n, thetaM_n, interfaceM_n)

        if n == 0:
            raise ValueError("Must specify one of weight, rhoM, thetaM or interfaceM as vector")
        if (
            (weight_n > 1 and weight_n != n)
            or (rhoM_n > 1 and rhoM_n != n)
            or (thetaM_n > 1 and thetaM_n != n)
            or (interfaceM_n > 1 and interfaceM_n != n)
        ):
            raise ValueError("Inconsistent lengths for weight, rhoM, thetaM and interfaceM")

        # TODO: intefaces need to be implemented in profile.add_magnetism
        if interfaceM is not None:
            raise NotImplementedError("Doesn't yet support magnetic interfaces")

        if weight is None:
            weight = [1]
        if rhoM is None:
            rhoM = [0]
        if thetaM is None:
            thetaM = [DEFAULT_THETA_M]
        # if interfaceM is None:
        #    interfaceM = [0]

        BaseMagnetism.__init__(self, name=name, **kw)
        self.weight = [Parameter.default(v, name=name + " weight[%d]" % i) for i, v in enumerate(weight)]
        self.rhoM = [Parameter.default(v, name=name + " rhoM[%d]" % i) for i, v in enumerate(rhoM)]
        self.thetaM = [Parameter.default(v, name=name + " thetaM[%d]" % i) for i, v in enumerate(thetaM)]
        # self.interfaceM = [Parameter.default(v, name=name+" interfaceM[%d]"%i)
        #                   for i, v in enumerate(interfaceM)]

    def parameters(self):
        parameters = BaseMagnetism.parameters(self)
        parameters.update(
            rhoM=self.rhoM,
            thetaM=self.thetaM,
            # interfaceM=self.interfaceM,
            weight=self.weight,
        )
        return parameters

    def to_dict(self):
        result = BaseMagnetism.to_dict(self)
        result["weight"] = to_dict(self.weight)
        result["rhoM"] = to_dict(self.rhoM)
        result["thetaM"] = to_dict(self.thetaM)
        # result['interfaceM'] = to_dict(self.interfaceM)
        return result

    def render(self, probe, slabs, thickness, anchor, sigma):
        w = np.array([p.value for p in self.weight])
        w *= thickness / np.sum(w)
        rhoM = [p.value for p in self.rhoM]
        thetaM = [p.value for p in self.thetaM]
        # interfaceM = [p.value for p in self.interfaceM]
        if len(rhoM) == 1:
            rhoM = [rhoM[0]] * len(w)
        if len(thetaM) == 1:
            thetaM = [thetaM[0]] * len(w)
        # if len(interfaceM) == 1:
        #    interfaceM = [interfaceM[0]]*(len(w)-1)

        slabs.add_magnetism(
            anchor=anchor,
            w=w,
            rhoM=rhoM,
            thetaM=thetaM,
            # interfaceM=interfaceM,
            sigma=sigma,
        )

    def __str__(self):
        return "MagnetismStack(%d)" % (len(self.rhoM))

    def __repr__(self):
        return "MagnetismStack"


@dataclass(init=False)
class MagnetismTwist(BaseMagnetism):
    """
    Linear change in magnetism throughout layer.

    *rhoM* contains the *(left, right)* values for the magnetic scattering
    length density.  The number of steps is determined by the model *dz*.

    *thetaM* contains the *(left, right)* values for the magnetic angle.

    *name* is the base name for the various layer parameters.

    *extent* defines the number of nuclear layers covered by the magnetic layer.

    *dead_above* and *dead_below* define magnetically dead layers at the
    nuclear boundaries.  These can be negative if magnetism extends beyond
    the nuclear boundary.

    *interface_above* and *interface_below* define the magnetic interface
    at the boundaries, if it is different from the nuclear interface.
    """

    rhoM: List[Parameter]
    thetaM: List[Parameter]

    magnetic = True

    def __init__(self, rhoM=(0, 0), thetaM=(DEFAULT_THETA_M, DEFAULT_THETA_M), name="LAYER", **kw):
        BaseMagnetism.__init__(self, name=name, **kw)
        self.rhoM = [Parameter.default(v, name=name + " rhoM[%d]" % i) for i, v in enumerate(rhoM)]
        self.thetaM = [Parameter.default(v, name=name + " thetaM[%d]" % i) for i, v in enumerate(thetaM)]

    def parameters(self):
        parameters = BaseMagnetism.parameters(self)
        parameters.update(rhoM=self.rhoM, thetaM=self.thetaM)
        return parameters

    def to_dict(self):
        result = BaseMagnetism.to_dict(self)
        result["rhoM"] = to_dict(self.rhoM)
        result["thetaM"] = to_dict(self.thetaM)
        return result

    def render(self, probe, slabs, thickness, anchor, sigma):
        w, z = slabs.microslabs(thickness)
        rhoM = np.linspace(self.rhoM[0].value, self.rhoM[1].value, len(z))
        thetaM = np.linspace(self.thetaM[0].value, self.thetaM[1].value, len(z))
        slabs.add_magnetism(anchor=anchor, w=w, rhoM=rhoM, thetaM=thetaM, sigma=sigma)

    def __str__(self):
        return "twist(%g->%g)" % (self.rhoM[0].value, self.rhoM[1].value)

    def __repr__(self):
        return "MagneticTwist"


@dataclass(init=False)
class FreeMagnetism(BaseMagnetism):
    """
    Spline change in magnetism throughout layer.

    Defines monotonic splines for rhoM and thetaM with shared knot positions.

    *z* is position of the knot in [0, 1] relative to the magnetic layer
    thickness.  The *z* coordinates are automatically sorted before
    rendering, leading to multiple equivalent solutions if knots are swapped.

    *rhoM* gives the magnetic scattering length density for each knot.

    *thetaM* gives the magnetic angle for each knot.

    *name* is the base name for the various layer parameters.

    *dead_above* and *dead_below* define magnetically dead layers at the
    nuclear boundaries.  These can be negative if magnetism extends beyond
    the nuclear boundary.

    *interface_above* and *interface_below* define the magnetic interface
    at the boundaries, if it is different from the nuclear interface.
    """

    z: List[Parameter]
    rhoM: List[Parameter]
    thetaM: List[Parameter]

    magnetic = True

    def __init__(self, z=(), rhoM=(), thetaM=(), name="LAYER", **kw):
        BaseMagnetism.__init__(self, name=name, **kw)

        def parvec(vector, name, limits):
            return [Parameter.default(p, name=name + "[%d]" % i, limits=limits) for i, p in enumerate(vector)]

        self.rhoM, self.thetaM, self.z = [
            parvec(v, name + " " + part, limits)
            for v, part, limits in zip((rhoM, thetaM, z), ("rhoM", "thetaM", "z"), ((0, None), (0, 360), (0, 1)))
        ]
        if len(self.z) != len(self.rhoM):
            raise ValueError("must have one position z for each rhoM")
        if len(self.thetaM) > 0 and len(self.rhoM) != len(self.thetaM):
            raise ValueError("must have one thetaM for each rhoM")

    def parameters(self):
        parameters = BaseMagnetism.parameters(self)
        parameters.update(rhoM=self.rhoM, thetaM=self.thetaM, z=self.z)
        return parameters

    def to_dict(self):
        result = BaseMagnetism.to_dict(self)
        result["z"] = to_dict(self.z)
        result["rhoM"] = to_dict(self.rhoM)
        result["thetaM"] = to_dict(self.thetaM)
        return result

    def profile(self, Pz, thickness):
        mbelow, tbelow = 0, (self.thetaM[0].value if self.thetaM else DEFAULT_THETA_M)
        mabove, tabove = 0, (self.thetaM[-1].value if self.thetaM else DEFAULT_THETA_M)
        z = np.sort([0.0] + [p.value for p in self.z] + [1.0]) * thickness

        rhoM = np.hstack((mbelow, [p.value for p in self.rhoM], mabove))
        PrhoM = monospline(z, rhoM, Pz)

        if np.any(np.isnan(PrhoM)):
            print("in mono with bad PrhoM")
            print("z %s" % str(z))
            print("p %s" % str([p.value for p in self.z]))

        if len(self.thetaM) > 1:
            thetaM = np.hstack((tbelow, [p.value for p in self.thetaM], tabove))
            PthetaM = monospline(z, thetaM, Pz)
        elif len(self.thetaM) == 1:
            PthetaM = self.thetaM[0].value * np.ones_like(PrhoM)
        else:
            PthetaM = DEFAULT_THETA_M * np.ones_like(PrhoM)
        return PrhoM, PthetaM

    def render(self, probe, slabs, thickness, anchor, sigma):
        Pw, Pz = slabs.microslabs(thickness)
        rhoM, thetaM = self.profile(Pz, thickness)
        slabs.add_magnetism(anchor=anchor, w=Pw, rhoM=rhoM, thetaM=thetaM, sigma=sigma)

    def __str__(self):
        return "freemag(%d)" % (len(self.rhoM))

    def __repr__(self):
        return "FreeMagnetism"<|MERGE_RESOLUTION|>--- conflicted
+++ resolved
@@ -1,7 +1,4 @@
-<<<<<<< HEAD
-=======
 # Author: Paul Kienzle
->>>>>>> cefc166b
 r"""
 Magnetic modeling for 1-D reflectometry.
 
