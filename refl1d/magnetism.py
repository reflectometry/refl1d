--- conflicted
+++ resolved
@@ -38,11 +38,7 @@
 """
 
 from dataclasses import dataclass
-<<<<<<< HEAD
 from typing import Optional, Any, Union, Dict, List, Literal
-=======
-from typing import Dict, List, Literal, Union
->>>>>>> e3639a1a
 
 import numpy as np
 from bumps.mono import monospline
