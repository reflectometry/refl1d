--- conflicted
+++ resolved
@@ -4,11 +4,7 @@
 
 The *align* subcommand can be used on a completed DREAM fit to redraw the
 profile contours aligned to a different layer boundary.
-<<<<<<< HEAD
-See :func:`refl1d.uncertainty.run_errors` for details.
-=======
 See :func:`refl1d.models.uncertainty.run_errors` for details.
->>>>>>> d1123efb
 """
 
 import sys
