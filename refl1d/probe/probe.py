--- conflicted
+++ resolved
@@ -1663,19 +1663,11 @@
             # no change in offsets or oversampling: use cached values of measurement union
             return
         else:
-<<<<<<< HEAD
             Q_union, dQ_union, dR_union = Qmeasurement_union(self.xs)
-            if self.oversampling is not None:
-                rng = numpy.random.RandomState(seed=self.oversampling_seed)
-                extra = rng.normal(Q_union, dQ_union, size=(self.oversampling - 1, len(Q_union)))
-                calc_Q = np.hstack((Q_union, extra.flatten()))
-=======
-            Q_union, dQ_union = Qmeasurement_union(self.xs)
             if self.oversampling is not None or self.oversampled_regions:
                 calc_Q = _get_oversampled_values(
                     Q_union, dQ_union, self.oversampling, self.oversampling_seed, self.oversampled_regions
                 )
->>>>>>> a10c2524
             else:
                 calc_Q = Q_union
 
@@ -1955,18 +1947,11 @@
         qualifier = " " + self.name if self.name is not None else ""
         self.Aguide = Parameter.default(Aguide, name="Aguide" + qualifier, limits=[-360, 360])
         self.H = Parameter.default(H, name="H" + qualifier)
-<<<<<<< HEAD
-        if oversampling is not None:
-            self.oversample(oversampling, oversampling_seed)
-        self.Q, self.dQ, self.dR = Qmeasurement_union(self.xs)
-        self._calc_Q = np.unique(self.Q)
-=======
         self.oversampling = oversampling
         self.oversampling_seed = oversampling_seed
         self.oversampled_regions = oversampled_regions if oversampled_regions is not None else []
         # this sets self.Q, self.dQ, self._calc_Q:
         self._calculate_union()
->>>>>>> a10c2524
 
     @property
     def calc_Q(self):
