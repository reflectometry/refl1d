# Refl1D Release Process

1. Release dependent packages (bumps, periodictable) if necessary

    For reproducible builds we want a fixed bumps version number, but for users who are living without virtualenv, we want to be relaxed about the version number. Maybe separate pip requirements from binary distribution requirements? Or maybe don't worry about it.

    Check dependencies in various locations including:
    - requirements.txt
    - setup.py
    - doc/requirements.txt
    - .readthedocs.yaml
    - .github/workflows/\*

1. Check that all dependencies are up to date and compatible, in particular bumps and periodictable

    Note: linux boxen includes ~/dev as well as ~/src on the shared machines

    ```bash
    git status
    git push
    git pull
    ```

1. Check that all tests pass for bumps, refl1d, and periodictable on Windows, Mac, Linux for all supported python versions

    ```bash
    python setup.py test
    python check_examples.py --chisq
    ```

    and check that the build badge on the github page is green.

1. Update change log in CHANGES.rst

    ```bash
    cd ../periodictable && git log
    cd ../bumps && git log
    git log

1. Build the docs

<<<<<<< HEAD
    This should happen automatically in Jenkins, but we should do the builds by hand to make sure they are error free.
=======
    This should happen automatically via Github Actions, but we should do the builds by hand to make sure they are error free.
>>>>>>> cefc166b

    ```bash
    cd doc && make clean html pdf
    ```

    **Note**: the pdf build requires `latexmk` and `pdflatex` to be installed.  
    If you don't have these installed, you can omit the pdf build.

1. Update version number and requirements

    ```bash
    REFLVER=X.Y.Z
    vi refl1d/**init**.py
    vi rtd-requirements
    git commit -a -m "R $REFLVER"
    git push
    ```

1. Tag release

    ```bash
    git tag -a v$REFLVER -m "Refl1d $REFLVER"
    git push --tags

    # to move a tag to the new head
    git tag -a v$REFLVER -m "Refl1d $REFLVER" -f
    git push --tags -f

    # mark an existing commit with a version tag e.g.:
    GIT_COMMITTER_DATE="$(git show -s --format=%cI bd145a46)" git tag -a v0.8.1 bd145a46 -m "Refl1d 0.8.1"
    
1. Update the release page: https://github.com/reflectometry/refl1d/releases/edit/vX.Y.Z
  
      Format:
      ```markdown
      - list of changes
      - made in this release
      - since the last release
      See [CHANGES.rst](https://github.com/reflectometry/refl1d/tree/vX.Y.Z/CHANGES.rst) for complete history.

1. Trigger the build on readthedocs
    - This step is automated via [readthedocs](https://readthedocs.org/builds/refl1d/)

1. Update pypi with new release version
    - This step is automated via the `test.yml` GitHub Action

1. Check that the new pypi version runs (single machine should be fine)
      
    ```bash
    # create virtualenv
    cd ~
    conda create -n reflpip
    conda activate reflpip

    # install and run refl1d
    pip install refl1d
    python -m refl1d.main
    pythonw -m refl1d.main --edit

    # would be nice to run tests against installed version, but not yet possible

    # clean up
    deactivate
    conda env remove -n reflpip 
    ```

1. Update shared/remote resources to new version(s)

    ```bash
    # uses pip to install refl1d
    ssh ncnrgpu
    sudo su - conda
    conda activate refl1d
    pip install --upgrade refl1d

    # uses source code
    # Skip
    ssh sparkle // shimmer
    cd ~/src/periodictable && git pull
    cd ~/src/bumps && git pull
    cd ~/src/refl1d && git pull && python setup.py build

    # Skip
    ssh rocks
    pip install --user --no-deps periodictable bumps refl1d
    ```

1. Announce release:
    - send message to reflectometry mailing list
    - update web pages<|MERGE_RESOLUTION|>--- conflicted
+++ resolved
@@ -39,11 +39,7 @@
 
 1. Build the docs
 
-<<<<<<< HEAD
-    This should happen automatically in Jenkins, but we should do the builds by hand to make sure they are error free.
-=======
     This should happen automatically via Github Actions, but we should do the builds by hand to make sure they are error free.
->>>>>>> cefc166b
 
     ```bash
     cd doc && make clean html pdf
