--- conflicted
+++ resolved
@@ -1,19 +1,10 @@
 repos:
-<<<<<<< HEAD
-  # - repo: local
-  #   hooks:
-  #     - id: run-eslint
-  #       name: run-eslint
-  #       entry: bash -c "cd refl1d/webview/client && npm run lint"
-  #       language: system
-=======
   - repo: local
     hooks:
       - id: eslint
         name: eslint
         entry: bash -c "cd refl1d/webview/client && npm run lint"
         language: system
->>>>>>> cefc166b
   - repo: https://github.com/pre-commit/pre-commit-hooks
     rev: v5.0.0
     hooks:
@@ -33,9 +24,5 @@
       - id: ruff-format
 
 ci:
-<<<<<<< HEAD
   autoupdate_schedule: monthly
-=======
-  autoupdate_schedule: monthly
-  skip: [eslint]
->>>>>>> cefc166b
+  skip: [eslint]