repos:
  - repo: local
    hooks:
      - id: eslint
        name: eslint
        entry: bash -c "cd refl1d/webview/client && npm run lint"
        language: system
  - repo: https://github.com/pre-commit/pre-commit-hooks
    rev: v5.0.0
    hooks:
      - id: check-added-large-files
        args: [--maxkb=8192]
      - id: check-merge-conflict
      - id: check-yaml
        args: [--allow-multiple-documents]
      # - id: end-of-file-fixer
      # - id: trailing-whitespace
  - repo: https://github.com/astral-sh/ruff-pre-commit
<<<<<<< HEAD
    rev: v0.8.3
=======
    rev: v0.8.6
>>>>>>> 01b80c33
    hooks:
      # - id: ruff
      #   args: [--fix, --exit-non-zero-on-fix]
      - id: ruff-format

ci:
  autoupdate_schedule: monthly
  skip: [eslint]<|MERGE_RESOLUTION|>--- conflicted
+++ resolved
@@ -16,11 +16,7 @@
       # - id: end-of-file-fixer
       # - id: trailing-whitespace
   - repo: https://github.com/astral-sh/ruff-pre-commit
-<<<<<<< HEAD
-    rev: v0.8.3
-=======
     rev: v0.8.6
->>>>>>> 01b80c33
     hooks:
       # - id: ruff
       #   args: [--fix, --exit-non-zero-on-fix]
